--- conflicted
+++ resolved
@@ -1,7 +1,6 @@
 Version History
 ---------------
 
-<<<<<<< HEAD
 ### Changes in v1.8.0:
 
 -   Automatic epsilon handling
@@ -9,13 +8,12 @@
     streamlines
 -   Improvements to precision of intersections with cylinders and
     streamlines
-=======
+
 ### Changes in v1.7.3:
 
 -   Make sure a "`default`" device can always be created
 -   Fix `ospNewTexture2D` (completely implementing old behaviour)
 -   Cleanup any shared object handles from the OS created from `ospLoadModule()`
->>>>>>> 0e587cb8
 
 ### Changes in v1.7.2:
 
