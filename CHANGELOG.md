Version History
---------------

<<<<<<< HEAD
### Changes in v2.8.0:

-   Fix crash when transferfunction.opacity = 0
=======
### Changes in v2.7.1:

-   Use Open VKL v1.0.1 to fix sporadic slowdowns when rendering
    structured regular and VDB volumes with the SciVis renderer
-   Fix CMake variables and logic
-   Fix crash when transferfunction.opacity = 0
-   Fix bug in MPI data-parallel rendering that caused rendering to hang
-   Workaround dynamic linking issue on Windows in MPI distributed
    rendering
-   Correctly initialize renderFrame progress
-   Improved performance of data-parallel rendering for scenes with
    a large number of regions
-   Expanded camera model support of the data-parallel renderer,
    data-parallel rendering can now use all the camera models supported
    by the scivis renderer
-   Clarify documentation and error messages
>>>>>>> 52698500

### Changes in v2.7.0:

-   Add support for transformation and camera Motion Blur (with the path
    tracer) via `shutter` parameter of the camera and `motion.transform`
    array and `time` parameter of the instance and camera
-   OSPRay can now be built for ARM64 CPUs with NEON (e.g., Apple M1)
    using the superbuild. Thus, new minimum versions are for ISPC
    1.16.0, for Embree 3.13.1 and for rkcommon 1.7.0
-   OSPRay now requires minimum Open VKL v1.0.0 to bring the
    following improvements:
    -   Configurable `background` values for all volume types (default
        `NaN`), defining region outside the volume domain
    -   Better default sampling rate for scaled VDB volumes, improved
        robustness
    -   Structured regular volumes now support tricubic filtering and
        more accurate gradient computations as well as more robust
        isosurfaces
-   The multidevice module contains a new OSPRay device implementation
    that delegates work to any number of subdevices. This is an
    experimental feature in this release but we invite feedback
-   SciVis Renderer now ignores normal/albedo/depth hits on surfaces
    that are fully transmissive (material `d = 0`)
-   Changed the behavior of background rendering in SciVis renderer to
    more closely reflect that of the path tracer: Background hits are
    rendered in background color in the albedo buffer and black in the
    normal buffer
-   The SciVis renderer does not compute depth of field (DoF) anymore,
    as this effect does not align with the SciVis renderer definition
    and exposed artifacts
-   Fixed crash on exit when using the MPI device
-   Fixed rendering of depth buffer in the example application
-   The first argument to material constructor `ospNewMaterial`, i.e.,
    `renderer_type`, is now deprecated and will be removed in a future
    release. AO and SciVis renderers still assume "obj" like behavior
    for all material types
-   Deprecated the `xfm` parameter of the instance, use `transform`
    instead
-   Dependencies Google Benchmark, GoggleTest, and Snappy moved
    out-of-source to superbuild ExternalProjects

### Changes in v2.6.0:

-   Added new `intensityQuantity` type `OSP_INTENSITY_QUANTITY_SCALE`
    for the `hdri` and `sunSky` light source. For the future this is the
    only supported quantity for these lights, the value
    `OSP_INTENSITY_QUANTITY_RADIANCE` is deprecated. When
    `OSP_INTENSITY_QUANTITY_SCALE` is used for `sunSky` the default
    value of `intensity` is `0.025` to match the old behaviour
-   The MPI module is included in the releases packages. An
    [MPICH-ABI](https://www.mpich.org/abi/) compatible build is provided
    for Linux that can be run with the Intel oneAPI HPC Toolki, MPICH,
    and other MPICH-ABI compatible MPI distributions. The Windows
    release is built against MPI provided in the Intel oneAPI HPC
    Toolkit
-   OSPRay now requires minimum Open VKL v0.13.0 to bring the
    following improvements:
    -   Support half precision float (fp16) voxel data in strutured
        volumes (regular and spherical) and VDB volume
    -   Supporting tricubic filtering via `VKL_FILTER_TRICUBIC` filter
        for VDB volume
    -   Fixed artifacts for isosurfaces of unstructured volumes
    -   Performance improvements for isosurfaces when multiple
        isovalues are selected 
    -   Better, adaptive sampling of AMR volumes
-   The `mpiOffload` and `mpiDistributed` devices now support picking.
    Picking in the distributed device will return the globally closest
    object on the rank that owns that object. Other ranks will report
    no hit
-   Messages issued from ISPC code use the same reporting path as the C++
    code, thus now the whole OSPRay console output can be consistently
    filtered with log levels
-   Open VKL and Embree internal errors are now correctly mapped to
    their corresponding OSPRay errors
-   Fix behavior of committing the framebuffer in distributed rendering
    to match that of local rendering

### Changes in v2.5.0:

-   Add native support for cones or cylinders with curves geometry of
    type `OSP_DISJOINT`, requiring minimum version 3.12.0 of Embree
-   Replaced OSPRay's internal implementation of round linear curves by
    Embree's native implementation. Internal surfaces at joints are now
    correctly removed, leading to higher quality renderings with
    transparency, at the cost of intersection performance
-   SciVis renderer improvements:
    -   Colored transparency, colored shadows
    -   Light sources are visible including HDRI Light environment map
-   The MPI module is now distributed as part of OSPRay in the modules
    directory
    -   The socket-based communication layer has been removed
-   Add `intensityQuantity` parameter to light sources to control the
    interpretation and conversion of the `intensity` into a radiative
    quantity
-   OSPRay now requires minimum Open VKL v0.12.0 to bring the following
    improvements: 
    -   Better default sampling rate for scaled volumes, improving
        performance
    -   Higher robustness for axis-aligned rays
-   Removed limit on the number of volumes (both overlapped and separate)
    that a ray can intersect while rendering. Now it is limited by
    available memory only.
-   Move to OIDN v1.3.0 to bring the following improvements:
    -   Improved denoising quality (sharpness of fine details, fewer
        noisy artifacts)
    -   Slightly improved performance and lower memory consumption
-   Both geometric and volumetric models can now have their child
    geometry/volume objects rebound using an object parameter
-   Fix light leaking artifacts at poles of HDRI (and Sun-Sky) light
-   Add sRGB conversion to `ospExamples` such that the color of the
    widget for `backgroundColor` actually matches 
-   Dropping support for MSVC14, new minimum compiler on Windows is
    MSVC15 (Visual Studio 2017)

### Changes in v2.4.0:

-   The pathtracer optionally allows for alpha blending even if the
    background is seen through refractive objects like glass, by
    enabling `backgroundRefraction`
-   OSPRay now requires minimum Open VKL v0.11.0 to bring the following
    improvements: 
    -   Improved rendering performance of VDB volumes
    -   Added support for configurable iterator depth via the
        `maxIteratorDepth` parameters for unstructured and particle
        volumes, improved performance
    -   Added support for filter modes for structured volumes (regular
        and spherical)
-   Expose parameter `horizonExtension` of Sun-sky light, which extends
    the sky dome by stretching the horizon over the lower hemisphere
-   Optimize handling of geometry lights by the pathtracer
-   The optional `denoiser` image operation now respects frame
    cancellation, requiring Intel® Open Image Denoise with minimum
    version 1.2.3
-   Fixed normals of (transformed) isosurfaces
-   Robust calculation of normals of `boxes` geometry
-   Clipping geometry is now working correctly with `map_maxDepth`
    renderer parameter
-   Using materials in a renderer with a mismatched `renderer_type` no
    longer causes crashes while rendering
-   Significant improvements have been made to loading performance in
    the MPI Offload device. Applications which make large numbers of API
    calls or create many smaller geometries or volumes should see
    substantial load time improvements.
-   MPI module compacts strided data arrays on the app rank before
    sending

### Changes in v2.3.0:

-   Re-add SciVis renderer features (the previous version is still
    available as `ao` renderer)
    -   Lights are regarded, and thus the OBJ material terms `ks` and
        `ns` have effect again
    -   Hard shadows are enabled via the `shadows` parameter
    -   The control of ambient occlusion changed:
        -   The `aoIntensity` parameter is replaced by the combined
            intensity of ambient lights in the `World`
        -   The effect range is controlled via `aoDistance`
-   Added support for data arrays with a stride between voxels in
    volumes
-   Application thread waiting for finished image via `ospWait`
    participates in rendering, increasing CPU utilization; via
    rkcommon v1.5.0
-   Added `ospray_cpp` compatibility headers for C++ wrappers to
    understand rkcommon and glm short vector types
    -   For rkcommon, include `ospray/ospray_cpp/ext/rkcommon.h`
    -   For glm, include `ospray/ospray_cpp/ext/glm.h`
    -   Note in debug builds some compilers will not optimize out type
        trait definitions. This will require users to manually
        instantiate the glm definitions in one translation unit within
        the application using `#define OSPRAY_GLM_DEFINITIONS` before
        including `ext/glm.h`: see `ospTutorialGLM` as an example
-   Changed parameters to `volume` texture: it now directly accepts the
    `volume` and the `transferFunction`
-   Fixed many memory leaks
-   Handle `NaN` during volume sampling, which led to bounding boxes
    being visible for some volumes and settings
-   Depth is now "accumulated" as well, using the minimum
-   Fix shading for multiple modes of the `debug` renderer
-   New minimum ISPC version is 1.14.1

### Changes in v2.2.0:

-   Support for texture transformation in SciVis OBJ material
-   Add transformations for volume textures; volume texture lookups are
    now with local object coordinates (not world coordinates anymore)
-   Changed behavior: if solely a texture is given, then the default
    value of the corresponding parameter is *not* multiplied
-   Support for better antialiasing using a set of different pixel
    filters (e.g, box, Gaussian, ...). The size of the pixel filter is
    defined by the used filter type. Previously OSPRay implicitly used a
    box filter with a size of 1, for better results the default filter
    is now `OSP_PIXELFILTER_GAUSS`
-   Support stereo3d mode for panoramic camera
-   Add new camera `stereoMode` `OSP_STEREO_TOP_BOTTOM` (with left eye
    at top half of the image)
-   Added support for random light sampling to the `pathtracer`, the
    number of sampled light sources per path vertex is defined by the
    `lightSamples` parameter
-   Support ring light by extending spot with `innerRadius`
-   Fixed nonphysical behavior of the `spot` and `sphere` light sources
    -   for area lights (when `radius > 0`) surfaces close to the light
        will be darker
    -   the `spot` now has an angular falloff, such that a disk light is
        a proper lambertian area light, which leads to darker regions
        perpendicular to its direction (thus barely visible with a
        typically small `openingAngle`)
-   Support for Open VKL v0.10.0 and its new sampler object API, thus
    this is now the required minimum version
-   Added support for particle and VDB volumes
-   Move from `ospcommon` to `rkcommon` v1.4.2
-   New minimum ISPC version is 1.10.0
-   Status and error callbacks now support a user pointer
-   Enabled C++ wrappers (`ospray_cpp`) to work with non-rkcommon math
    types
    -   Note that while the C API remains the same, the C++ wrappers
        will require some application updates to account for these
        changes
-   MPI module improved parallelism of framebuffer compression &
    decompression when collecting the final framebuffer to the head
    rank. This provides a substantial performance improvement when using
    just a few ranks or large framebuffers (both in pixel count or
    channel count).
-   The MPI module will now default to setting thread affinity off, if
    no option is selected. This improves thread usage and core
    assignment of threads in most cases, where no specific options are
    provided to the MPI runtime.
-   Fix bug where `ospGetCurrentDevice` would crash if used before
    `ospInit`
-   Allow `NULL` handles to be passed to `ospDeviceRetain` and
    `ospDeviceRelease`
-   ISPC generated headers containing the exported functions for
    OSPRay's ISPC types and functions are now distributed with the SDK
-   Add CarPaint `flakeColor` parameter, defaults to current Aluminium
-   Fixed Debug build (which were producing different images)
-   The path tracer now also regards the renderer materialist when
    creating geometry lights
-   Fix bug where OSPObject handles where not translated to worker-local
    pointers when committing an OSPData in the MPIOffloadDevice.
-   MPI module: Fix handling of `OSP_STRING` parameters

### Changes in v2.1.1:

-   CarPaint material obeys `coat` weight parameter
-   Correct depth buffer values with SciVis renderer
-   Adaptions to Embree v3.10.0
-   The Linux binary release finds `ospcommon` again

### Changes in v2.1.0:

-   New clipping geometries feature that allows clipping any scene
    (geometry and volumes); all OSPRay geometry types can by used as
    clipping geometry
    -   Inverted clipping is supported via new `invertNormals` parameter
        of `GeometricModel`
    -   Currently there is a fixed upper limit (64) of how many clipping
        geometries can be nested
    -   When clipping with curves geometry (any basis except linear)
        some rendering artifacts may appear
-   New plane geometry defined via plane equation and optional bounding
    box
-   Sun-sky light based on physical model of Hošek-Wilkie
-   Support for photometric lights (e.g., IES or EULUMDAT)
-   Add new `ospGetTaskDuration` API call to query execution time of
    asynchronous tasks
-   Support for 16bit (unsigned short) textures
-   Add static `cpp::Device::current` method as a C++ wrapper equivalent
    to `ospGetCurrentDevice`
-   Generalized `cpp::Device` parameter setting to match other handle
    types
-   Passing `NULL` to `ospRelease` is not reported as error anymore
-   Fix computation of strides for `OSPData`
-   Fix transparency in `scivis` renderer
-   Add missing C++ wrapper for `ospGetVariance`
-   Proper demonstration of `ospGetVariance` in `ospTutorialAsync`
-   Fix handling of `--osp:device-params` to process and set all passed
    arguments first before committing the device, to ensure it is
    committed in a valid state
-   Object factory functions are now registered during module
    initialization via the appropriate `registerType` function
-   MPI module: Use flush bcasts to allow us to use non-owning views for
    data transfer. Note that shared `ospData` with strides is currently
    transmitted as whole
-   Fix issue with OSPRay ignoring tasking system thread count settings
-   Fix issue where OSPRay always loaded the ISPC module, even if not
    required
-   Fixes for MPI module
    - Fix member variable type for bcast
    - Fix incorrect data size computation in `offload` device
    - Fix large data chunking support for MPI Bcast
-   OSPRay now requires minimum Open VKL v0.9.0

### Changes in v2.0.1:

-   Fix bug where Embree user-defined geometries were not indexed
    correctly in the scene, which now requires Embree v3.8.0+
-   Fix crash when the path tracer encounters geometric models that do
    not have a material
-   Fix crash when some path tracer materials generated `NULL` bsdfs
-   Fix bug where `ospGetBounds` returned incorrect values
-   Fix missing symbol in denoiser module
-   Fix missing symbol exports on Windows for all OSPRay built modules
-   Add the option to specify a single color for geometric models
-   The `scivis` renderer now respects the opacity component of `color`
    on geometric models
-   Fix various inconsistent handling of framebuffer alpha between
    renderers
-   `ospGetCurrentDevice` now increments the ref count of the returned
    `OSPDevice` handle, so applications will need to release the handle
    when finished by using `ospDeviceRelease` accordingly
-   Added denoiser to `ospExamples` app
-   Added `module_mpi` to superbuild (disabled by default)
-   The superbuild now will emit a CMake error when using any 32-bit
    CMake generator, as 32-bit builds are not supported

### Changes in v2.0.0:

-   New major revision of OSPRay brings API breaking improvements over
    v1.x. See [doc/ospray2_porting_guide.md] for a deeper description of
    migrating from v1.x to v2.0 and the latest
    [API documentation](README.md#ospray-api)
    -   `ospRenderFrame` now takes all participating objects as
        function parameters instead of setting some as renderer params
    -   `ospRenderFrame` is now asynchronous, where the task is managed
        through a returned `OSPFuture` handle
    -   The hierarchy of objects in a scene are now more granular to
        aid in scene construction flexibility and reduce potential
        object duplication
    -   Type-specific parameter setting functions have been consolidated
        into a single `ospSetParam` API call
    -   C++ wrappers found in `ospray_cpp.h` now automatically track
        handle lifetimes, therefore applications using them do not need
        to use `ospRelease` (or the new `ospRetain`) with them: see
        usage example in `apps/tutorials/ospTutorial.cpp`
    -   Unused parameters are reported as status messages when
        `logLevel` is at least `warning` (most easily set by enabling
        OSPRay debug on initialization)
-   New utility library which adds functions to help with new API
    migration and reduction of boilerplate code
    -   Use `ospray_util.h` to access these additional functions
    -   All utility functions are implemented in terms of the core API
        found in `ospray.h`, therefore they are compatible with any
        device backend
-   Introduction of new Intel® Open Volume Kernel Library (Open VKL)
    for greatly enhanced volume sampling and rendering features and
    performance
-   Added direct support for Intel® Open Image Denoise as an optional
    module, which adds a `denoiser` type to `ospNewImageOperation`
-   OSPRay now requires minimum Embree v3.7.0
-   New CMake superbuild available to build both OSPRay's dependencies
    and OSPRay itself
    -   Found in `scripts/superbuild`
    -   See documentation for more details and example usage
-   The `ospcommon` library now lives as a stand alone repository and
    is required to build OSPRay
-   The MPI module is now a separate repository, which also contains all
    MPI distributed rendering documentation
-   Log levels are now controled with enums and named strings (where
    applicable)
    -   A new flag was also introduced which turns all OSP_LOG_WARNING
        messages into errors, which are submitted to the error callback
        instead of the message callback
    -   Any unused parameters an object ignores now emit a warning
        message
-   New support for volumes in the `pathtracer`
    -   Several parameters are available for performance/quality
        trade-offs for both photorealistic and scientific visualization
        use cases
-   Simplification of the SciVis renderer
    -   Fixed AO lighting and simple ray marched volume rendering for
        ease of use and performance
-   Overlapping volumes are now supported in both the `pathtracer` and
    `scivis` renderers
-   New API call for querying the bounds of objects (`OSPWorld`,
    `OSPInstance`, and `OSPGroup`)
-   Lights now exist as a parameter to the world instead of the renderer
-   Removal of `slices` geometry. Instead, any geometry with volume
    texture can be used for slicing
-   Introduction of new `boxes` geometry type
-   Expansion of information returned by `ospPick`
-   Addition of API to query version information at runtime
-   Curves now supports both, per vertex varying radii as in `vec4f[]
    vertex.position_radius` and constant radius for the geometry with
    `float radius`. It uses `OSP_ROUND` type and `OSP_LINEAR` basis by
    default to create the connected segments of constant radius. For per
    vertex varying radii curves it uses Embree curves.
-   Add new Embree curve type `OSP_CATMULL_ROM` for curves
-   Minimum required Embree version is now 3.7.0
-   Removal of `cylinders` and `streamlines` geometry, use `curves`
    instead
-   Triangle mesh and Quad mesh are superseded by the `mesh` geometry
-   Applications need to use the various error reporting methods to
    check whether the creation (via `ospNew...`) of objects failed; a
    returned `NULL` is not a special handle anymore to signify an error
-   Changed module init methods to facilitate version checking:
    `extern "C" OSPError ospray_module_init_<name>(int16_t versionMajor, int16_t versionMinor, int16_t versionPatch)`
-   The `map_backplate` texture is supported in all renderers and does
    not hide lights in infinity (like the HDRI light) anymore;
    explicitly make lights in`visible` if this is needed
-   Changed the computation of variance for adaptive accumulation to be
    independent of `TILE_SIZE`, thus `varianceThreshold` needs to be
    adapted if using a different `TILE_SIZE` than default 64
-   `OSPGeometricModel` now has the option to index a renderer-global
    material list that lives on the renderer, allowing scenes to avoid
    renderer-specific materials
-   Object type names and parameters all now follow the camel-case
    convention
-   New `ospExamples` app which consolidates previous interactive apps
    into one
-   New `ospBenchmark` app which implements a runnable benchmark suite
-   Known issues:
    -   ISPC v1.11.0 and Embree v3.6.0 are both incompatible with OSPRay
        and should be avoided (OSPRay should catch this during CMake
        configure)
-   MPI module
    -   The MPI module is now provided separately from the main OSPRay
        repository
    -   Users can now extend OSPRay with custom distributed renderers
        and compositing operations, by extending
        `ospray::mpi::DistributedRenderer` and the
        `ospray::mpi::TileOperation`, respectively. See the
        `ospray::mpi::DistributedRaycastRenderer` for an example to
        start from.
    -   The MPI Offload device can now communicate over sockets, allowing
        for remote rendering on clusters in the listen/connect mode
    -   Data and commands are now sent asynchronously to the MPI workers
        in the Offload device, overlapping better with application work.
        The number of data copies performed has also been significantly
        reduced, and should improve load times
    -   The MPI Distributed device will now infer the rank's local data
        bounds based on the volumes and geometry specified if no bounding
        boxes are specified
    -   When specifying custom bounds on each rank IDs are no longer
        required, and ranks sharing data will be determined by finding
        any specifying the same bounding boxes. This will also be done
        if no bounds are specified, allowing automatic image and hybrid
        parallel rendering.
    -   The MPI Distributed device can now be used for image-parallel
        rendering (e.g., same as offload), where now each application
        can load data in parallel. See the
        `ospMPIDistributedTutorialReplicatedData` for an example.

### Changes in v1.8.5:

-   Fix float precision cornercase (`NaN`s) in sphere light sampling
-   Fix CMake bug that assumed `.git` was a directory, which is not true
    when using OSPRay as a git submodule
-   Fix CMake warning
-   Fix `DLL_EXPORT` issue with `ospray_testing` helper library on
    Windows

### Changes in v1.8.4:

-   Add location of `libospray` to paths searched to find modules

### Changes in v1.8.3:

-   Fix bug where parameters set by `ospSet1b()` were being ignored
-   Fix bug in box intersection tests possibly creating `NaN`s
-   Fix issue with client applications calling `find_package(ospray)`
    more than once
-   Fix bug in cylinder intersection when ray and cylinder are
    perpendicular
-   Fix rare crash in path tracer / MultiBSDF

### Changes in v1.8.2:

-   CMake bug fix where external users of OSPRay needed CMake newer than
    version 3.1
-   Fix incorrect propagation of tasking system flags from an OSPRay
    install
-   Fix inconsistency between supported environment variables and
    command line parameters passed to `ospInit()`
    -   Missing variables were `OSPRAY_LOAD_MODULES` and
        `OSPRAY_DEFAULT_DEVICE`

### Changes in v1.8.1:

-   CMake bug fix to remove full paths to dependencies in packages

### Changes in v1.8.0:

-   This will be the last minor revision of OSPRay. Future development
    effort in the `devel` branch will be dedicated to v2.0 API changes
    and may break existing v1.x applications.
    -   This will also be the last version of OSPRay to include
        `ospray_sg` and the Example Viewer. Users which depend on these
        should instead use the separate OSPRay Studio project, where
        `ospray_sg` will be migrated.
    -   We will continue to support patch releases of v1.8.x in case of
        any reported bugs
-   Refactored CMake to use newer CMake concepts
    -   All targets are now exported in OSPRay installs and can be
        consumed by client projects with associated includes, libraries,
        and definitions
    -   OSPRay now requires CMake v3.1 to build
    -   See documentation for more details
-   Added new minimal tutorial apps to replace the more complex Example
    Viewer
-   Added new "`subdivision`" geometry type to support subdivision
    surfaces
-   Added support for texture formats `L8`, `LA8` (gamma-encoded
    luminance), and `RA8` (linear two component). Note that the enum
    `OSP_TEXTURE_FORMAT_INVALID` changed its value, thus recompilation
    may be necessary.
-   Automatic epsilon handling, which removes the "`epsilon`" parameter
    on all renderers
-   Normals in framebuffer channel `OSP_FB_NORMAL` are now in
    world-space
-   Added support for Intel® Open Image Denoise to the Example Viewer
    -   This same integration will soon be ported to OSPRay Studio
-   Fixed artifacts for scaled instances of spheres, cylinders and
    streamlines
-   Improvements to precision of intersections with cylinders and
    streamlines
-   Fixed Quadlight: the emitting side is now indeed in direction
    `edge1`×`edge2`

### Changes in v1.7.3:

-   Make sure a "`default`" device can always be created
-   Fixed `ospNewTexture2D` (completely implementing old behavior)
-   Cleanup any shared object handles from the OS created from
    `ospLoadModule()`

### Changes in v1.7.2:

-   Fixed issue in `mpi_offload` device where `ospRelease` would
    sometimes not correctly free objects
-   Fixed issue in `ospray_sg` where structured volumes would not
    properly release the underlying OSPRay object handles

### Changes in v1.7.1:

-   Fixed issue where the `Principled` material would sometimes show up
    incorrectly as black
-   Fixed issue where some headers were missing from install packages

### Changes in v1.7.0:

-   Generalized texture interface to support more than classic 2D image
    textures, thus `OSPTexture2D` and `ospNewTexture2D` are now
    deprecated, use the new API call `ospNewTexture("texture2d")`
    instead
    -   Added new `volume` texture type to visualize volume data on
        arbitrary geometry placed inside the volume
-   Added new framebuffer channels `OSP_FB_NORMAL` and `OSP_FB_ALBEDO`
-   Applications can get information about the progress of rendering the
    current frame, and optionally cancel it, by registering a callback
    function via `ospSetProgressFunc()`
-   Lights are not tied to the renderer type, so a new function
    `ospNewLight3()` was introduced to implement this. Please convert
    all uses of `ospNewLight()` and/or `ospNewLight2()` to
    `ospNewLight3()`
-   Added sheenTint parameter to Principled material
-   Added baseNormal parameter to Principled material
-   Added low-discrepancy sampling to path tracer
-   The `spp` parameter on the renderer no longer supports values less
    than 1, instead applications should render to a separate, lower
    resolution framebuffer during interaction to achieve the same
    behavior

### Changes in v1.6.1:

-   Many bug fixes
    -   Quad mesh interpolation and sampling
    -   Normal mapping in path tracer materials
    -   Memory corruption with partly emitting mesh lights
    -   Logic for setting thread affinity

### Changes in v1.6.0:

-   Updated ispc device to use Embree3 (minimum required Embree
    version is 3.1)
-   Added new `ospShutdown()` API function to aid in correctness and
    determinism of OSPRay API cleanup
-   Added "`Principled`" and "`CarPaint"` materials to the path tracer
-   Improved flexibility of the tone mapper
-   Improvements to unstructured volume
    -   Support for wedges (in addition to tets and hexes)
    -   Support for implicit isosurface geometry
    -   Support for cell-centered data (as an alternative to per-vertex
        data)
    -   Added an option to precompute normals, providing a
        memory/performance trade-off for applications
-   Implemented "`quads`" geometry type to handle quads directly
-   Implemented the ability to set "void" cell values in all volume
    types: when `NaN` is present as a volume's cell value the volume
    sample will be ignored by the SciVis renderer
-   Fixed support for color strides which were not multiples of
    `sizeof(float)`
-   Added support for RGBA8 color format to spheres, which can be set by
    specifying the "`color_format`" parameter as `OSP_UCHAR4`, or
    passing the "`color`" array through an `OSPData` of type
    `OSP_UCHAR4`.
-   Added ability to configure Embree scene flags via `OSPModel`
    parameters
-   `ospFreeFrameBuffer()` has been deprecated in favor of using
    `ospRelease()` to free framebuffer handles
-   Fixed memory leak caused by incorrect parameter reference counts in
    ispc device
-   Fixed occasional crashes in the `mpi_offload` device on shutdown
-   Various improvements to sample apps and `ospray_sg`
    -   Added new `generator` nodes, allowing the ability to inject
        programmatically generated scene data (only C++ for now)
    -   Bug fixes and improvements to enhance stability and usability

### Changes in v1.5.0:

-   Unstructured tetrahedral volume now generalized to also support
    hexahedral data, now called `unstructured_volume`
-   New function for creating materials (`ospNewMaterial2()`) which
    takes the renderer type string, not a renderer instance (the old
    version is now deprecated)
-   New `tonemapper` PixelOp for tone mapping final frames
-   Streamlines now support per-vertex radii and smooth interpolation
-   `ospray_sg` headers are now installed alongside the SDK
-   Core OSPRay ispc device now implemented as a module
    -   Devices which implement the public API are no longer required to
        link the dependencies to core OSPRay (e.g., Embree v2.x)
    -   By default, `ospInit()` will load the ispc module if a device
        was not created via `--osp:mpi` or `--osp:device:[name]`
-   MPI devices can now accept an existing world communicator instead of
    always creating their own
-   Added ability to control ISPC specific optimization flags via CMake
    options. See the various `ISPC_FLAGS_*` variables to control which
    flags get used
-   Enhancements to sample applications
    -   `ospray_sg` (and thus `ospExampleViewer`/`ospBenchmark`) can now
        be extended with new scene data importers via modules or the SDK
    -   Updated `ospTutorial` examples to properly call `ospRelease()`
    -   New options in the `ospExampleViewer` GUI to showcase new
        features (sRGB framebuffers, tone mapping, etc.)
-   General bug fixes
    -   Fixes to geometries with multiple emissive materials
    -   Improvements to precision of ray-sphere intersections

### Changes in v1.4.3:

-   Several bug fixes
    -   Fixed potential issue with static initialization order
    -   Correct compiler flags for `Debug` config
    -   Spheres `postIntersect` shading is now 64-bit safer

### Changes in v1.4.2:

-   Several cleanups and bug fixes
    -   Fixed memory leak where the Embree BVH was never released when
        an `OSPModel` was released
    -   Fixed a crash when API logging was enabled in certain situations
    -   Fixed a crash in MPI mode when creating lights without a
        renderer
    -   Fixed an issue with camera lens samples not initialized when
        `spp` <= 0
    -   Fixed an issue in `ospExampleViewer` when specifying multiple data
        files
-   The C99 tutorial is now indicated as the default; the C++ wrappers
    do not change the semantics of the API (memory management) so the
    C99 version should be considered first when learning the API

### Changes in v1.4.1:

-   Several cleanups and bug fixes
    -   Improved precision of ray intersection with streamlines,
        spheres, and cylinder geometries
    -   Fixed address overflow in framebuffer, in practice image size is
        now limited only by available memory
    -   Fixed several deadlocks and race conditions
    -   Fix shadow computation in SciVis renderer, objects behind light
        sources do not occlude anymore
    -   No more image jittering with MPI rendering when no accumulation
        buffer is used
-   Improved path tracer materials
    -   Additionally support RGB `eta`/`k` for Metal
    -   Added Alloy material, a "metal" with textured color
-   Minimum required Embree version is now v2.15

### Changes in v1.4.0:

-   New adaptive mesh refinement (AMR) and unstructured tetrahedral
    volume types
-   Dynamic load balancing is now implemented for the `mpi_offload`
    device
-   Many improvements and fixes to the available path tracer materials
    -   Specular lobe of OBJMaterial uses Blinn-Phong for more realistic
        highlights
    -   Metal accepts spectral samples of complex refraction index
    -   ThinGlass behaves consistent to Glass and can texture
        attenuation color
-   Added Russian roulette termination to path tracer
-   SciVis OBJMaterial accepts texture coordinate transformations
-   Applications can now access depth information in MPI distributed
    uses of OSPRay (both `mpi_offload` and `mpi_distributed` devices)
-   Many robustness fixes for both the `mpi_offload` and
    `mpi_distributed` devices through improvements to the `mpi_common`
    and `mpi_maml` infrastructure libraries
-   Major sample app cleanups
    -   `ospray_sg` library is the new basis for building apps, which is
        a scene graph implementation
    -   Old (unused) libraries have been removed: miniSG, command line,
        importer, loaders, and scripting
    -   Some removed functionality (such as scripting) may be
        reintroduced in the new infrastructure later, though most
        features have remained and have been improved
    -   Optional improved texture loading has been transitioned from
        ImageMagick to OpenImageIO
-   Many cleanups, bug fixes, and improvements to `ospray_common` and
    other support libraries
-   This will be the last release in which we support MSVC12 (Visual
    Studio 2013). Future releases will require VS2015 or newer

### Changes in v1.3.1:

-   Improved robustness of OSPRay CMake `find_package` config
    -   Fixed bugs related to CMake configuration when using the OSPRay
        SDK from an install
-   Fixed issue with Embree library when installing with
    `OSPRAY_INSTALL_DEPENDENCIES` enabled

### Changes in v1.3.0:

-   New MPI distributed device to support MPI distributed applications
    using OSPRay collectively for "in-situ" rendering (currently in
    "alpha")
    -   Enabled via new `mpi_distributed` device type
    -   Currently only supports `raycast` renderer, other renderers will
        be supported in the future
    -   All API calls are expected to be exactly replicated (object
        instances and parameters) except scene data (geometries and
        volumes)
    -   The original MPI device is now called the `mpi_offload` device
        to differentiate between the two implementations
-   Support of Intel® AVX-512 for next generation Intel® Xeon® processor
    (codename Skylake), thus new minimum ISPC version is 1.9.1
-   Thread affinity of OSPRay's tasking system can now be controlled via
    either device parameter `setAffinity`, or command line parameter
    `osp:setaffinity`, or environment variable `OSPRAY_SET_AFFINITY`
-   Changed behavior of the background color in the SciVis renderer:
    `bgColor` now includes alpha and is always blended (no
    `backgroundEnabled` anymore). To disable the background do not set
    `bgColor`, or set it to transparent black (0, 0, 0, 0)
-   Geometries "`spheres`" and "`cylinders`" now support texture
    coordinates
-   The GLUT- and Qt-based demo viewer applications have been replaced
    by an example viewer with minimal dependencies
    -   Building the sample applications now requires GCC 4.9
        (previously 4.8) for features used in the C++ standard library;
        OSPRay itself can still be built with GCC 4.8
    -   The new example viewer based on `ospray::sg` (called
        `ospExampleViewerSg`) is the single application we are
        consolidating to, `ospExampleViewer` will remain only as a
        deprecated viewer for compatibility with the old `ospGlutViewer`
        application
-   Deprecated `ospCreateDevice()`; use `ospNewDevice()` instead
-   Improved error handling
    -   Various API functions now return an `OSPError` value
    -   `ospDeviceSetStatusFunc()` replaces the deprecated
        `ospDeviceSetErrorMsgFunc()`
    -   New API functions to query the last error
        (`ospDeviceGetLastErrorCode()` and `ospDeviceGetLastErrorMsg()`)
        or to register an error callback with `ospDeviceSetErrorFunc()`
    -   Fixed bug where exceptions could leak to C applications

### Changes in v1.2.1:

-   Various bug fixes related to MPI distributed rendering, ISPC issues
    on Windows, and other build related issues

### Changes in v1.2.0:

-   Added support for volumes with voxelType `short` (16-bit signed
    integers). Applications need to recompile, because `OSPDataType` has
    been re-enumerated
-   Removed SciVis renderer parameter `aoWeight`, the intensity (and now
    color as well) of AO is controlled via "`ambient`" lights. If
    `aoSamples` is zero (the default) then ambient lights cause ambient
    illumination (without occlusion)
-   New SciVis renderer parameter `aoTransparencyEnabled`, controlling
    whether object transparency is respected when computing ambient
    occlusion (disabled by default, as it is considerable slower)
-   Implement normal mapping for SciVis renderer
-   Support of emissive (and illuminating) geometries in the path tracer
    via new material "`Luminous`"
-   Lights can optionally made invisible by using the new parameter
    `isVisible` (only relevant for path tracer)
-   OSPRay Devices are now extendable through modules and the SDK
    -   Devices can be created and set current, creating an alternative
        method for initializing the API
    -   New API functions for committing parameters on Devices
-   Removed support for the first generation Intel® Xeon Phi™ coprocessor
    (codename Knights Corner)
-   Other minor improvements, updates, and bug fixes
    -   Updated Embree required version to v2.13.0 for added features
        and performance
    -   New API function `ospDeviceSetErrorMsgFunc()` to specify a
        callback for handling message outputs from OSPRay
    -   Added ability to remove user set parameter values with new
        `ospRemoveParam()` API function
    -   The MPI device is now provided via a module, removing the need
        for having separately compiled versions of OSPRay with and
        without MPI
    -   OSPRay build dependencies now only get installed if
        `OSPRAY_INSTALL_DEPENDENCIES` CMake variable is enabled

### Changes in v1.1.2:

-   Various bug fixes related to normalization, epsilons and debug
    messages

### Changes in v1.1.1:

-   Fixed support of first generation Intel Xeon Phi coprocessor
    (codename Knights Corner) and the COI device
-   Fix normalization bug that caused rendering artifacts

### Changes in v1.1.0:

-   New "scivis" renderer features
    -   Single sided lighting (enabled by default)
    -   Many new volume rendering specific features
        -   Adaptive sampling to help improve the correctness of
            rendering high-frequency volume data
        -   Pre-integration of transfer function for higher fidelity
            images
        -   Ambient occlusion
        -   Volumes can cast shadows
        -   Smooth shading in volumes
        -   Single shading point option for accelerated shading
-   Added preliminary support for adaptive accumulation in the MPI
    device
-   Camera specific features
    -   Initial support for stereo rendering with the perspective camera
    -   Option `architectural` in perspective camera, rectifying
        vertical edges to appear parallel
    -   Rendering a subsection of the full view with
        `imageStart`/`imageEnd` supported by all cameras
-   This will be our last release supporting the first generation Intel
    Xeon Phi coprocessor (codename Knights Corner)
    -   Future major and minor releases will be upgraded to the latest
        version of Embree, which no longer supports Knights Corner
    -   Depending on user feedback, patch releases are still made to
        fix bugs
-   Enhanced output statistics in `ospBenchmark` application
-   Many fixes to the OSPRay SDK
    -   Improved CMake detection of compile-time enabled features
    -   Now distribute OSPRay configuration and ISPC CMake macros
    -   Improved SDK support on Windows
-   OSPRay library can now be compiled with `-Wall` and `-Wextra` enabled
    -   Tested with GCC v5.3.1 and Clang v3.8
    -   Sample applications and modules have not been fixed yet, thus
        applications which build OSPRay as a CMake subproject should
        disable them with `-DOSPRAY_ENABLE_APPS=OFF` and
        `-DOSPRAY_ENABLE_MODULES=OFF`
-   Minor bug fixes, improvements, and cleanups
    -   Regard shading normal when bump mapping
    -   Fix internal CMake naming inconsistencies in macros
    -   Fix missing API calls in C++ wrapper classes
    -   Fix crashes on MIC
    -   Fix thread count initialization bug with TBB
    -   CMake optimizations for faster configuration times
    -   Enhanced support for scripting in both `ospGlutViewer` and
        `ospBenchmark` applications

### Changes in v1.0.0:

-   New OSPRay SDK
    -   OSPRay internal headers are now installed, enabling applications
        to extend OSPRay from a binary install
    -   CMake macros for OSPRay and ISPC configuration now a part of
        binary releases
        -   CMake clients use them by calling
            `include(${OSPRAY_USE_FILE})` in their CMake code after
            calling `find_package(ospray)`
    -   New OSPRay C++ wrapper classes
        -   These act as a thin layer on top of OSPRay object handles,
            where multiple wrappers will share the same underlying
            handle when assigned, copied, or moved
        -   New OSPRay objects are only created when a class instance is
            explicitly constructed
        -   C++ users are encouraged to use these over the `ospray.h`
            API
-   Complete rework of sample applications
    -   New shared code for parsing the `commandline`
    -   Save/load of transfer functions now handled through a separate
        library which does not depend on Qt
    -   Added `ospCvtParaViewTfcn` utility, which enables
        `ospVolumeViewer` to load color maps from ParaView
    -   GLUT based sample viewer updates
        -   Rename of `ospModelViewer` to `ospGlutViewer`
        -   GLUT viewer now supports volume rendering
        -   Command mode with preliminary scripting capabilities,
            enabled by pressing '`:`' key (not available when using
            Intel C++ Compiler (icc))
    -   Enhanced support of sample applications on Windows
-   New minimum ISPC version is 1.9.0
-   Support of Intel® AVX-512 for second generation Intel Xeon Phi
    processor (codename Knights Landing) is now a part of the
    `OSPRAY_BUILD_ISA` CMake build configuration
    -   Compiling AVX-512 requires icc to be enabled as a build option
-   Enhanced error messages when `ospLoadModule()` fails
-   Added `OSP_FB_RGBA32F` support in the `DistributedFrameBuffer`
-   Updated Glass shader in the path tracer
-   Many miscellaneous cleanups, bug fixes, and improvements

### Changes in v0.10.1:

-   Fixed support of first generation Intel Xeon Phi coprocessor
    (codename Knights Corner)
-   Restored missing implementation of `ospRemoveVolume()`

### Changes in v0.10.0:

-   Added new tasking options: `Cilk`, `Internal`, and `Debug`
    -   Provides more ways for OSPRay to interact with calling
        application tasking systems
        - `Cilk`: Use Intel® Cilk™ Plus language extensions (icc only)
        - `Internal`: Use hand written OSPRay tasking system
        - `Debug`: All tasks are run in serial (useful for debugging)
    -   In most cases, Intel Threading Building Blocks (Intel `TBB`)
        remains the fastest option
-   Added support for adaptive accumulation and stopping
    -   `ospRenderFrame` now returns an estimation of the variance in
        the rendered image if the framebuffer was created with the
        `OSP_FB_VARIANCE` channel
    -   If the renderer parameter `varianceThreshold` is set,
        progressive refinement concentrates on regions of the image with
        a variance higher than this threshold
-   Added support for volumes with voxelType `ushort` (16-bit unsigned
    integers)
-   `OSPTexture2D` now supports sRGB formats -- actually most images are
    stored in sRGB. As a consequence the API call `ospNewTexture2D()`
    needed to change to accept the new `OSPTextureFormat` parameter
-   Similarly, OSPRay's framebuffer types now also distinguishes between
    linear and sRGB 8-bit formats. The new types are `OSP_FB_NONE`,
    `OSP_FB_RGBA8`, `OSP_FB_SRGBA`, and `OSP_FB_RGBA32F`
-   Changed "scivis" renderer parameter defaults
    -   All shading (AO + shadows) must be explicitly enabled
-   OSPRay can now use a newer, pre-installed Embree enabled by the new
    `OSPRAY_USE_EXTERNAL_EMBREE` CMake option
-   New `ospcommon` library used to separately provide math types and OS
    abstractions for both OSPRay and sample applications
    -   Removes extra dependencies on internal Embree math types and
        utility functions
    -   `ospray.h` header is now C99 compatible
-   Removed loaders module, functionality remains inside of
    `ospVolumeViewer`
-   Many miscellaneous cleanups, bug fixes, and improvements
    -   Fixed data distributed volume rendering bugs when using less
        blocks than workers
    -   Fixes to CMake `find_package()` config
    -   Fix bug in `GhostBlockBrickVolume` when using `double`s
    -   Various robustness changes made in CMake to make it easier to
        compile OSPRay

### Changes in v0.9.1:

-   Volume rendering now integrated into the "scivis" renderer
    -   Volumes are rendered in the same way the "dvr" volume renderer
        renders them
    -   Ambient occlusion works with implicit isosurfaces, with a known
        visual quality/performance trade-off
-   Intel Xeon Phi coprocessor (codename Knights Corner) COI device and
    build infrastructure restored (volume rendering is known to still be
    broken)
-   New support for CPack built OSPRay binary redistributable packages
-   Added support for HDRI lighting in path tracer
-   Added `ospRemoveVolume()` API call
-   Added ability to render a subsection of the full view into the
    entire framebuffer in the perspective camera
-   Many miscellaneous cleanups, bug fixes, and improvements
    -   The depthbuffer is now correctly populated by in the "scivis"
        renderer
    -   Updated default renderer to be "ao1" in ospModelViewer
    -   Trianglemesh `postIntersect` shading is now 64-bit safe
    -   Texture2D has been reworked, with many improvements and bug fixes
    -   Fixed bug where MPI device would freeze while rendering frames
        with Intel TBB
    -   Updates to CMake with better error messages when Intel TBB is
        missing

### Changes in v0.9.0:

The OSPRay v0.9.0 release adds significant new features as well as API
changes.

-   Experimental support for data-distributed MPI-parallel volume
    rendering
-   New SciVis-focused renderer ("raytracer" or "scivis") combining
    functionality of "obj" and "ao" renderers
    -   Ambient occlusion is quite flexible: dynamic number of samples,
        maximum ray distance, and weight
-   Updated Embree version to v2.7.1 with native support for Intel
    AVX-512 for triangle mesh surface rendering on the Intel Xeon Phi
    processor (codename Knights Landing)
-   OSPRay now uses C++11 features, requiring up to date compiler and
    standard library versions (GCC v4.8.0)
-   Optimization of volume sampling resulting in volume rendering
    speedups of up to 1.5×
-   Updates to path tracer
    -   Reworked material system
    -   Added texture transformations and colored transparency in OBJ
        material
    -   Support for alpha and depth components of framebuffer
-   Added thinlens camera, i.e., support for depth of field
-   Tasking system has been updated to use Intel Threading Building
    Blocks (Intel TBB)
-   The `ospGet*()` API calls have been deprecated and will be removed
    in a subsequent release

### Changes in v0.8.3:

-   Enhancements and optimizations to path tracer
    -   Soft shadows (light sources: sphere, cone, extended spot, quad)
    -   Transparent shadows
    -   Normal mapping (OBJ material)
-   Volume rendering enhancements
    -   Expanded material support
    -   Support for multiple lights
    -   Support for double precision volumes
    -   Added `ospSampleVolume()` API call to support limited probing of
        volume values
-   New features to support compositing externally rendered content with
    OSPRay-rendered content
    -   Renderers support early ray termination through a maximum depth
        parameter
    -   New OpenGL utility module to convert between OSPRay and OpenGL
        depth values
-   Added panoramic and orthographic camera types
-   Proper CMake-based installation of OSPRay and CMake `find_package()`
    support for use in external projects
-   Experimental Windows support
-   Deprecated `ospNewTriangleMesh()`; use `ospNewGeometry("triangles")`
    instead
-   Bug fixes and cleanups throughout the codebase

### Changes in v0.8.2:

-   Initial support for Intel AVX-512 and the Intel Xeon Phi processor
    (codename Knights Landing)
-   Performance improvements to the volume renderer
-   Incorporated implicit slices and isosurfaces of volumes as core
    geometry types
-   Added support for multiple disjoint volumes to the volume renderer
-   Improved performance of `ospSetRegion()`, reducing volume load times
-   Improved large data handling for the `shared_structured_volume` and
    `block_bricked_volume` volume types
-   Added support for DDS horizon data to the seismic module
-   Initial support in the Qt viewer for volume rendering
-   Updated to ISPC 1.8.2
-   Various bug fixes, cleanups and documentation updates throughout the
    codebase

### Changes in v0.8.1:

-   The volume renderer and volume viewer can now be run MPI parallel
    (data replicated) using the `--osp:mpi` command line option
-   Improved performance of volume grid accelerator generation, reducing
    load times for large volumes
-   The volume renderer and volume viewer now properly handle multiple
    isosurfaces
-   Added small example tutorial demonstrating how to use OSPRay
-   Several fixes to support older versions of GCC
-   Bug fixes to `ospSetRegion()` implementation for arbitrarily shaped
    regions and setting large volumes in a single call
-   Bug fix for geometries with invalid bounds; fixes streamline and
    sphere rendering in some scenes
-   Fixed bug in depth buffer generation

### Changes in v0.8.0:

-   Incorporated early version of a new Qt-based viewer to eventually
    unify (and replace) the existing simpler GLUT-based viewers
-   Added new path tracing renderer (`ospray/render/pathtracer`),
    roughly based on the Embree sample path tracer
-   Added new features to the volume renderer
    -   Gradient shading (lighting)
    -   Implicit isosurfacing
    -   Progressive refinement
    -   Support for regular grids, specified with the `gridOrigin` and
        `gridSpacing` parameters
    -   New `shared_structured_volume` volume type that allows voxel
        data to be provided by applications through a shared data buffer
    -   New API call to set (sub-)regions of volume data (`ospSetRegion()`)
-   Added a subsampling-mode, enabled with a negative `spp` parameter;
    the first frame after scene changes is rendered with reduced
    resolution, increasing interactivity
-   Added multi-target ISA support: OSPRay will now select the
    appropriate ISA at runtime
-   Added support for the Stanford SEP file format to the seismic
    module
-   Added `--osp:numthreads <n>` command line option to restrict the
    number of threads OSPRay creates
-   Various bug fixes, cleanups and documentation updates throughout the
    codebase

### Changes in v0.7.2:

-   Build fixes for older versions of GCC and Clang
-   Fixed time series support in ospVolumeViewer
-   Corrected memory management for shared data buffers
-   Updated to ISPC 1.8.1
-   Resolved issue in XML parser
<|MERGE_RESOLUTION|>--- conflicted
+++ resolved
@@ -1,28 +1,24 @@
 Version History
 ---------------
 
-<<<<<<< HEAD
 ### Changes in v2.8.0:
 
--   Fix crash when transferfunction.opacity = 0
-=======
 ### Changes in v2.7.1:
 
 -   Use Open VKL v1.0.1 to fix sporadic slowdowns when rendering
     structured regular and VDB volumes with the SciVis renderer
 -   Fix CMake variables and logic
--   Fix crash when transferfunction.opacity = 0
+-   Fix crash when `transferfunction.opacity = 0`
 -   Fix bug in MPI data-parallel rendering that caused rendering to hang
 -   Workaround dynamic linking issue on Windows in MPI distributed
     rendering
--   Correctly initialize renderFrame progress
+-   Correctly initialize `renderFrame` progress
 -   Improved performance of data-parallel rendering for scenes with
     a large number of regions
 -   Expanded camera model support of the data-parallel renderer,
     data-parallel rendering can now use all the camera models supported
-    by the scivis renderer
+    by the SciVis renderer
 -   Clarify documentation and error messages
->>>>>>> 52698500
 
 ### Changes in v2.7.0:
 
