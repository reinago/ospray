--- conflicted
+++ resolved
@@ -111,12 +111,7 @@
 
       ospRenderFrame(fb,renderer);
     
-<<<<<<< HEAD
-      ucharFB = (unsigned int *)ospMapFrameBuffer(fb);
-
-=======
       ucharFB = (uint32 *) ospMapFrameBuffer(fb);
->>>>>>> e6230d46
       frameBufferMode = Glut3DWidget::FRAMEBUFFER_UCHAR;
       Glut3DWidget::display();
     
