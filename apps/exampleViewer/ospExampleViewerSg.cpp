--- conflicted
+++ resolved
@@ -129,7 +129,7 @@
           std::stringstream ss;
           ss << arg.substr(1,f-1);
           std::string child;
-          sg::NodeH node = root;
+          sg::NodeHandle node = root;
           while (ss >> child)
             {
               node = node->childRecursive(child);
@@ -183,68 +183,6 @@
             } catch(...) {}
         }
     }
-<<<<<<< HEAD
-=======
-    if (value != "")
-    {
-      std::stringstream ss;
-      ss << arg.substr(1,f-1);
-      std::string child;
-      sg::NodeHandle node = root;
-      while (ss >> child)
-      {
-        node = node->childRecursive(child);
-      }
-      //Carson: TODO: reimplement with a way of determining type of node value
-      //  currently relies on exception on value cast
-      try
-      {
-        node->valueAs<std::string>();
-        node->setValue(value);
-      } catch(...) {};
-      try
-      {
-        std::stringstream vals(value);
-        float x;
-        vals >> x;
-        node->valueAs<float>();
-        node->setValue(x);
-      } catch(...) {}
-      try
-      {
-        std::stringstream vals(value);
-        int x;
-        vals >> x;
-        node->valueAs<int>();
-        node->setValue(x);
-      } catch(...) {}
-      try
-      {
-        std::stringstream vals(value);
-        bool x;
-        vals >> x;
-        node->valueAs<bool>();
-        node->setValue(x);
-      } catch(...) {}
-      try
-      {
-        std::stringstream vals(value);
-        float x,y,z;
-        vals >> x >> y >> z;
-        node->valueAs<ospcommon::vec3f>();
-        node->setValue(ospcommon::vec3f(x,y,z));
-      } catch(...) {}
-      try
-      {
-        std::stringstream vals(value);
-        int x,y;
-        vals >> x >> y;
-        node->valueAs<ospcommon::vec2i>();
-        node->setValue(ospcommon::vec2i(x,y));
-      } catch(...) {}
-    }
-  }
->>>>>>> 9c5a32b2
 }
 
 void addPlaneToScene(sg::NodeHandle &world)
@@ -299,20 +237,25 @@
   parseCommandLine(ac, av);
 
   auto renderer = sg::createNode("renderer", "Renderer");
-  sg::NodeH rendererDW;// = sg::createNode("renderer", "Renderer");
-
-#if 1
+  /*! the renderer we use for rendering on the display wall; null if
+      no dw available */
+  sg::NodeHandle rendererDW;
+  /*! display wall service info - ignore if 'rendererDW' is null */
+  dw::ServiceInfo dwService;
+
   const char *dwNodeName = getenv("DISPLAY_WALL");
-  if (!dwNodeName) {
-    throw std::runtime_error("no DISPLAY_WALL env var set");
-  }
-  PING; PRINT(dwNodeName);
-  dw::ServiceInfo dwService;
-  dwService.getFrom(dwNodeName,2903);
-  PRINT(dwService.mpiPortName);
-  rendererDW = sg::createNode("renderer", "Renderer");
-#endif
-
+  if (dwNodeName) {
+    std::cout << "#######################################################" << std::endl;
+    std::cout << "found a DISPLAY_WALL environment variable ...." << std::endl;
+    std::cout << "trying to connect to display wall service on "
+              << dwNodeName << ":2903" << std::endl;
+    
+    dwService.getFrom(dwNodeName,2903);
+    std::cout << "found display wall service on MPI port "
+              << dwService.mpiPortName << std::endl;
+    std::cout << "#######################################################" << std::endl;
+    rendererDW = sg::createNode("renderer", "Renderer");
+  }
 
   renderer["shadowsEnabled"]->setValue(true);
   renderer["aoSamples"]->setValue(1);
