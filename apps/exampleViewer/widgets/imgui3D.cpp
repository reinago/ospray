--- conflicted
+++ resolved
@@ -378,39 +378,6 @@
         }
       );
 
-<<<<<<< HEAD
-#if 0
-      glfwSetKeyCallback(
-        window,
-        [](GLFWwindow*, int key, int scancode, int action, int mods) {
-          ImGuiIO& io = ImGui::GetIO();
-
-          if (!io.WantCaptureKeyboard) {
-            auto &widget = *ImGui3DWidget::activeWindow;
-            if ((key == GLFW_KEY_LEFT_CONTROL ||
-                 key == GLFW_KEY_RIGHT_CONTROL)) {
-              if (action == GLFW_PRESS) {
-                widget.keysDown |= ImGui3DWidget::CNTRL_KEY;
-                if (widget.manipulator == widget.inspectCenterManipulator) {
-                  std::cout << "locking camera 'up' dir to "
-                            << widget.viewPort.up << std::endl;
-                }
-              }
-              else {
-                widget.keysDown &= ~ImGui3DWidget::CNTRL_KEY;
-                if (widget.manipulator == widget.inspectCenterManipulator)
-                  std::cout << "unlocking camera 'up' direction" << std::endl;
-              }
-            }
-
-            //NOTE: add other keys if necessary here
-          }
-        }
-      );
-#endif
-
-=======
->>>>>>> a7dd8eef
       glfwSetCharCallback(
         window,
         [](GLFWwindow*, unsigned int c) {
