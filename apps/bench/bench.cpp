// ======================================================================== //
<<<<<<< HEAD
// Copyright 2009-2017 Intel Corporation                                    //
=======
// Copyright 2016-2018 Intel Corporation                                         //
>>>>>>> 2aa6fe3e
//                                                                          //
// Licensed under the Apache License, Version 2.0 (the "License");          //
// you may not use this file except in compliance with the License.         //
// You may obtain a copy of the License at                                  //
//                                                                          //
//     http://www.apache.org/licenses/LICENSE-2.0                           //
//                                                                          //
// Unless required by applicable law or agreed to in writing, software      //
// distributed under the License is distributed on an "AS IS" BASIS,        //
// WITHOUT WARRANTIES OR CONDITIONS OF ANY KIND, either express or implied. //
// See the License for the specific language governing permissions and      //
// limitations under the License.                                           //
// ======================================================================== //

#include <sstream>
#include "pico_bench/pico_bench.h"
#include "ospapp/OSPApp.h"
#include "common/sg/SceneGraph.h"
#include "ospcommon/utility/SaveImage.h"
#include "sg/common/FrameBuffer.h"

namespace ospray {
namespace app {
class OSPBenchmark : public OSPApp {
 private:
  void render(const std::shared_ptr<ospray::sg::Node> &rendererPtr);
  int parseCommandLine(int &ac, const char **&av);
  template <typename T>
  void outputStats(const T &stats);
  size_t numWarmupFrames = 10;
  size_t numBenchFrames = 100;
  std::string imageOutputFile = "";
};
}
}

using namespace ospray;
void
app::OSPBenchmark::render(const std::shared_ptr<ospray::sg::Node> &renderer) {
  auto sgFB = renderer->child("frameBuffer").nodeAs<sg::FrameBuffer>();

  for (size_t i = 0; i < numWarmupFrames; ++i)
    renderer->traverse("render");

  auto benchmarker =
      pico_bench::Benchmarker<std::chrono::milliseconds>{ numBenchFrames };

  auto stats = benchmarker([&]() {
    renderer->traverse("render");
    // TODO: measure just ospRenderFrame() time from within ospray_sg
    // return std::chrono::milliseconds{500};
  });

  if (!imageOutputFile.empty()) {
    auto *srcPB = (const uint32_t *)sgFB->map();
    utility::writePPM(imageOutputFile + ".ppm", width, height, srcPB);
    sgFB->unmap(srcPB);
  }

  outputStats(stats);
}

int app::OSPBenchmark::parseCommandLine(int &ac, const char **&av) {
  for (int i = 1; i < ac; i++) {
    const std::string arg = av[i];
    if (arg == "-i" || arg == "--image") {
      imageOutputFile = av[i + 1];
      removeArgs(ac, av, i, 2);
      --i;
    } else if (arg == "-wf" || arg == "--warmup") {
      numWarmupFrames = atoi(av[i + 1]);
      removeArgs(ac, av, i, 2);
      --i;
    } else if (arg == "-bf" || arg == "--bench") {
      numBenchFrames = atoi(av[i + 1]);
      removeArgs(ac, av, i, 2);
      --i;
    }
  }
  return 0;
}

// NOTE(jda) - Issues with template type deduction w/ GCC 7.1 and Clang 4.0,
//             thus defining the use of operator<<() from pico_bench here before
//             OSPCommon.h (offending file) gets eventually included through
//             ospray_sg headers. [blech]
template <typename T>
void app::OSPBenchmark::outputStats(const T &stats) {
  std::cout << stats << std::endl;
}

int main(int ac, const char **av) {
  app::OSPBenchmark ospApp;
  return ospApp.main(ac, av);
}<|MERGE_RESOLUTION|>--- conflicted
+++ resolved
@@ -1,9 +1,5 @@
 // ======================================================================== //
-<<<<<<< HEAD
-// Copyright 2009-2017 Intel Corporation                                    //
-=======
-// Copyright 2016-2018 Intel Corporation                                         //
->>>>>>> 2aa6fe3e
+// Copyright 2016-2018 Intel Corporation                                    //
 //                                                                          //
 // Licensed under the Apache License, Version 2.0 (the "License");          //
 // you may not use this file except in compliance with the License.         //
