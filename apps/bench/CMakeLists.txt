--- conflicted
+++ resolved
@@ -14,15 +14,9 @@
 ## limitations under the License.                                           ##
 ## ======================================================================== ##
 
-<<<<<<< HEAD
-configure_ospray()
-
 add_definitions(-DPICO_BENCH_NO_DECLVAL)
 set(LIBS ospray ospray_commandline ospray_common ospray_minisg
   ospray_importer ospray_tfn)
-=======
-INCLUDE_DIRECTORIES(${CMAKE_CURRENT_LIST_DIR})
->>>>>>> 1488c750
 
 if (OSPRAY_APPS_ENABLE_SCRIPTING)
   add_definitions(-DOSPRAY_APPS_ENABLE_SCRIPTING)
