--- conflicted
+++ resolved
@@ -145,18 +145,10 @@
       return true;
     }
 
-<<<<<<< HEAD
-    Node *parseNode(XMLDoc *doc, char *&s)
-    {
-      consume(s,'<');
-      Node *node = new Node;
-      node->doc = doc;
-=======
     Node *parseNode(char *&s, XMLDoc *doc)
     {
       consume(s,'<');
       Node *node = new Node(doc);
->>>>>>> fdc252ed
       try {
         if (!parseIdentifier(s,node->name))
           throw std::runtime_error("XML error: could not parse node name");
@@ -189,11 +181,7 @@
             // either end of current node
           } else if (*s == '<') {
             // child node
-<<<<<<< HEAD
-            Node *child = parseNode(doc,s);
-=======
             Node *child = parseNode(s, doc);
->>>>>>> fdc252ed
             node->child.push_back(child);
           } else if (*s == 0) {
             std::cout << "#osp:xml: warning: xml file ended with still-open nodes (this typically indicates a partial xml file)" << std::endl;
@@ -245,15 +233,9 @@
       }
       skipWhites(s);
       while (*s != 0) {
-<<<<<<< HEAD
-        Node *node = parseNode(xml,s);
-        if (node) {
+        Node *node = parseNode(s, xml);
+        if (node)
           xml->child.push_back(node);
-        }
-=======
-        Node *node = parseNode(s, xml);
-        if (node)xml->child.push_back(node);
->>>>>>> fdc252ed
         skipWhites(s);
       }
 
