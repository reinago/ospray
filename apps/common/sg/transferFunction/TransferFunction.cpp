--- conflicted
+++ resolved
@@ -117,7 +117,6 @@
       commit();
     }
 
-<<<<<<< HEAD
     void TransferFunction::preCommit(RenderContext &ctx)
     {
       if (!ospTransferFunction) {
@@ -153,10 +152,7 @@
       ospCommit(ospTransferFunction);
     }
 
-    void TransferFunction::setFromXML(const xml::Node *const node, 
-=======
-    void TransferFunction::setFromXML(const xml::Node &node, 
->>>>>>> 7105ff0f
+    void TransferFunction::setFromXML(const xml::Node& node, 
                                       const unsigned char *binBasePtr) 
     {
       setDefaultValues();
