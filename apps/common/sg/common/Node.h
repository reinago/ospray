--- conflicted
+++ resolved
@@ -106,23 +106,13 @@
       shared_ptrs here because certain nodes want to set these values
       to 'this', which isn't valid for shared_ptrs */
     struct RenderContext {
-<<<<<<< HEAD
-      World         *world;      //!< world we're rendering into
-      Integrator    *integrator; //!< integrator used to create materials etc
-      const affine3f xfm;        //!< affine geometry transform matrix
-      OSPRenderer ospRenderer;
-      int level;
-
-      //! create a new context
-      RenderContext() : world(NULL), integrator(NULL), xfm(one),level(0) {};
-=======
       std::shared_ptr<sg::World>      world;      //!< world we're rendering into
       std::shared_ptr<sg::Integrator> integrator; //!< integrator used to create materials etc
       const affine3f  xfm;        //!< affine geometry transform matrix
-
+      OSPRenderer ospRenderer;
+      int level;
       //! create a new context
       RenderContext() : xfm(one) {};
->>>>>>> 7105ff0f
 
       //! create a new context with new transformation matrix
       RenderContext(const RenderContext &other, const affine3f &newXfm)
@@ -161,9 +151,11 @@
       class NodeH
       {
       public:
-        NodeH(Ref<sg::Node> n=nullptr) : node(n) {}
-
-        Ref<sg::Node> node;
+        NodeH() : node(nullptr) {}
+        NodeH(std::shared_ptr<sg::Node> n) : node(n) {}
+        NodeH(sg::Node* n) : node(std::shared_ptr<Node>(n)) {}
+
+        std::shared_ptr<sg::Node> node;
 
         //! return child with name c
         NodeH& operator[] (std::string c) { return node->getChild(c);}
@@ -171,8 +163,7 @@
         //! add child node n to this node
         NodeH operator+= (NodeH n) { node->add(n); n->setParent(*this); return n;}
 
-<<<<<<< HEAD
-        Ref<sg::Node> operator-> ()
+        std::shared_ptr<sg::Node> operator-> ()
         {
           return node;
         }
@@ -180,7 +171,7 @@
         //! is this handle pointing to a null value?
         bool isNULL() const
         {
-          return node.ptr == nullptr;
+          return node.get() == nullptr;
         }
       };
 
@@ -189,9 +180,6 @@
       virtual    std::string toString() const {}
       std::shared_ptr<sg::Param> getParam(const std::string &name) const;
       // void       addParam(sg::Param *p);
-=======
-      virtual    std::string toString() const = 0;
->>>>>>> 7105ff0f
 
       //! \brief Initialize this node's value from given XML node
       /*!
@@ -209,11 +197,7 @@
         existant) that contains additional binary data that the xml
         node fields may point into
       */
-<<<<<<< HEAD
-      virtual void setFromXML(const xml::Node *const node,
-=======
       virtual void setFromXML(const xml::Node &node, 
->>>>>>> 7105ff0f
                               const unsigned char *binBasePtr);
 
       //! just for convenience; add a typed 'setParam' function
@@ -316,7 +300,7 @@
       void setValue(SGVar val) { std::lock_guard<std::mutex> lock{mutex}; if (val != value) modified(); value = val; }
 
       //! add node as child of this one
-      virtual void add(Ref<sg::Node> node) { std::lock_guard<std::mutex> lock{mutex}; children[node->name] = NodeH(node); node->setParent(NodeH(this)); }
+      virtual void add(std::shared_ptr<Node> node) { std::lock_guard<std::mutex> lock{mutex}; children[node->name] = NodeH(node); node->setParent(NodeH(this)); }
 
       //! add node as child of this one
       virtual void add(NodeH node) { add(node.node); }
