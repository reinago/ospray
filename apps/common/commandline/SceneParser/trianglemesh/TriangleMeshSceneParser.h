--- conflicted
+++ resolved
@@ -38,18 +38,11 @@
   ospray::cpp::Material createMaterial(ospray::cpp::Renderer renderer,
                                        ospray::miniSG::Material *mat);
 
-<<<<<<< HEAD
-  ospray::cpp::Model    sceneModel;
   ospray::cpp::Renderer renderer;
 
+  std::unique_ptr<ospray::cpp::Model> sceneModel;
+
   std::string geometryType;
-=======
-  ospray::cpp::Renderer m_renderer;
-
-  std::unique_ptr<ospray::cpp::Model> m_model;
-
-  std::string m_geometryType;
->>>>>>> 3fd314ab
 
   bool alpha;
   bool shouldCreateDefaultMaterial;
