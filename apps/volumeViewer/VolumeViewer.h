--- conflicted
+++ resolved
@@ -1,125 +1,120 @@
-//
-//                 INTEL CORPORATION PROPRIETARY INFORMATION
-//
-//    This software is supplied under the terms of a license agreement or
-//    nondisclosure agreement with Intel Corporation and may not be copied
-//    or disclosed except in accordance with the terms of that agreement.
-//    Copyright (C) 2014 Intel Corporation. All Rights Reserved.
-//
-
-#pragma once
-
-#include "QOSPRayWindow.h"
-#include <QtGui>
-#include <string>
-#include <vector>
-
-class TransferFunctionEditor;
-
-class VolumeViewer : public QMainWindow {
-
-Q_OBJECT
-
-public:
-
-    //! Constructor.
-    VolumeViewer(const std::vector<std::string> &filenames);
-
-    //! Destructor.
-   ~VolumeViewer() {};
-
-    //! Get the OSPRay output window.
-    QOSPRayWindow *getWindow() { return(osprayWindow); }
-
-    //! Get the transfer function editor.
-    TransferFunctionEditor *getTransferFunctionEditor() { return(transferFunctionEditor); }
-
-    //! Select the model to be displayed.
-    void setModel(size_t index) { ospSetObject(renderer, "model", models[index]);  ospCommit(renderer);  osprayWindow->setRenderingEnabled(true); }
-
-    //! A string description of this class.
-    std::string toString() const { return("VolumeViewer"); }
-
-public slots:
-
-    //! Toggle auto-rotation of the view.
-    void autoRotate(bool set);
-
-    //! Set auto-rotation rate
-    void setAutoRotationRate(float rate) { autoRotationRate = rate; }
-
-    //! Draw the model associated with the next time step.
-    void nextTimeStep() { static size_t index = 0;  index = (index + 1) % models.size();  setModel(index); }
-
-    //! Toggle animation over the time steps.
-    void playTimeSteps(bool animate) { if (animate == true) playTimeStepsTimer.start(2000);  else playTimeStepsTimer.stop(); }
-
-    //! Add a slice to the volume, optionally from file.
-    void addSlice(std::string filename = std::string());
-
-
-    //! Re-commit all OSPRay volumes.
-    void commitVolumes() { for(size_t i=0; i<volumes.size(); i++) ospCommit(volumes[i]); }
-
-    //! Force the OSPRay window to be redrawn.
-    void render() { if (osprayWindow != NULL) osprayWindow->updateGL(); }
-
-protected:
-
-<<<<<<< HEAD
-    //! OSPRay state.
-    std::vector<OSPModel> models;  std::vector<OSPVolume> volumes;  OSPRenderer renderer;  OSPTransferFunction transferFunction;
-=======
-    //! OSPRay models.
-    std::vector<OSPObject> models;
-
-    //! OSPRay volumes.
-    std::vector<OSPVolume> volumes;
-
-    //! OSPRay renderer.
-    OSPRenderer renderer;
-
-    //! OSPRay transfer function.
-    OSPTransferFunction transferFunction;
-
-    //! OSPRay light.
-    OSPLight light;
->>>>>>> 4fb2295b
-
-    //! The OSPRay output window.
-    QOSPRayWindow *osprayWindow;
-
-    //! The transfer function editor.
-    TransferFunctionEditor *transferFunctionEditor;
-
-    //! Layout for slice widgets.
-    QVBoxLayout sliceWidgetsLayout;
-
-    //! Auto-rotate button.
-    QAction * autoRotateAction;
-
-    //! Auto-rotation rate
-    float autoRotationRate;
-
-    //! Timer for use when stepping through multiple models.
-    QTimer playTimeStepsTimer;
-
-    //! Print an error message.
-    void emitMessage(const std::string &kind, const std::string &message) const
-        { std::cerr << "  " + toString() + "  " + kind + ": " + message + "." << std::endl; }
-
-    //! Error checking.
-    void exitOnCondition(bool condition, const std::string &message) const
-        { if (!condition) return;  emitMessage("ERROR", message);  exit(1); }
-
-    //! Load an OSPRay model from a file.
-    void importObjectsFromFile(const std::string &filename);
-
-    //! Create and configure the OSPRay state.
-    void initObjects(const std::vector<std::string> &filenames);
-
-    //! Create and configure the user interface widgets and callbacks.
-    void initUserInterfaceWidgets();
-
-};
-
+//
+//                 INTEL CORPORATION PROPRIETARY INFORMATION
+//
+//    This software is supplied under the terms of a license agreement or
+//    nondisclosure agreement with Intel Corporation and may not be copied
+//    or disclosed except in accordance with the terms of that agreement.
+//    Copyright (C) 2014 Intel Corporation. All Rights Reserved.
+//
+
+#pragma once
+
+#include "QOSPRayWindow.h"
+#include <QtGui>
+#include <string>
+#include <vector>
+
+class TransferFunctionEditor;
+
+class VolumeViewer : public QMainWindow {
+
+Q_OBJECT
+
+public:
+
+    //! Constructor.
+    VolumeViewer(const std::vector<std::string> &filenames);
+
+    //! Destructor.
+   ~VolumeViewer() {};
+
+    //! Get the OSPRay output window.
+    QOSPRayWindow *getWindow() { return(osprayWindow); }
+
+    //! Get the transfer function editor.
+    TransferFunctionEditor *getTransferFunctionEditor() { return(transferFunctionEditor); }
+
+    //! Select the model to be displayed.
+    void setModel(size_t index) { ospSetObject(renderer, "model", models[index]);  ospCommit(renderer);  osprayWindow->setRenderingEnabled(true); }
+
+    //! A string description of this class.
+    std::string toString() const { return("VolumeViewer"); }
+
+public slots:
+
+    //! Toggle auto-rotation of the view.
+    void autoRotate(bool set);
+
+    //! Set auto-rotation rate
+    void setAutoRotationRate(float rate) { autoRotationRate = rate; }
+
+    //! Draw the model associated with the next time step.
+    void nextTimeStep() { static size_t index = 0;  index = (index + 1) % models.size();  setModel(index); }
+
+    //! Toggle animation over the time steps.
+    void playTimeSteps(bool animate) { if (animate == true) playTimeStepsTimer.start(2000);  else playTimeStepsTimer.stop(); }
+
+    //! Add a slice to the volume, optionally from file.
+    void addSlice(std::string filename = std::string());
+
+
+    //! Re-commit all OSPRay volumes.
+    void commitVolumes() { for(size_t i=0; i<volumes.size(); i++) ospCommit(volumes[i]); }
+
+    //! Force the OSPRay window to be redrawn.
+    void render() { if (osprayWindow != NULL) osprayWindow->updateGL(); }
+
+protected:
+
+    //! OSPRay models.
+    std::vector<OSPModel> models;
+
+    //! OSPRay volumes.
+    std::vector<OSPVolume> volumes;
+
+    //! OSPRay renderer.
+    OSPRenderer renderer;
+
+    //! OSPRay transfer function.
+    OSPTransferFunction transferFunction;
+
+    //! OSPRay light.
+    OSPLight light;
+
+    //! The OSPRay output window.
+    QOSPRayWindow *osprayWindow;
+
+    //! The transfer function editor.
+    TransferFunctionEditor *transferFunctionEditor;
+
+    //! Layout for slice widgets.
+    QVBoxLayout sliceWidgetsLayout;
+
+    //! Auto-rotate button.
+    QAction * autoRotateAction;
+
+    //! Auto-rotation rate
+    float autoRotationRate;
+
+    //! Timer for use when stepping through multiple models.
+    QTimer playTimeStepsTimer;
+
+    //! Print an error message.
+    void emitMessage(const std::string &kind, const std::string &message) const
+        { std::cerr << "  " + toString() + "  " + kind + ": " + message + "." << std::endl; }
+
+    //! Error checking.
+    void exitOnCondition(bool condition, const std::string &message) const
+        { if (!condition) return;  emitMessage("ERROR", message);  exit(1); }
+
+    //! Load an OSPRay model from a file.
+    void importObjectsFromFile(const std::string &filename);
+
+    //! Create and configure the OSPRay state.
+    void initObjects(const std::vector<std::string> &filenames);
+
+    //! Create and configure the user interface widgets and callbacks.
+    void initUserInterfaceWidgets();
+
+};
+