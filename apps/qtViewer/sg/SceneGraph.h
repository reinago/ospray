--- conflicted
+++ resolved
@@ -23,18 +23,6 @@
 #include "sg/common/Node.h"
 #include "sg/common/Integrator.h"
 #include "sg/common/Data.h"
-<<<<<<< HEAD
-=======
-#include "sg/common/FrameBuffer.h"
-#include "sg/common/Transform.h"
-
-#include "sg/camera/PerspectiveCamera.h"
-
-#include "sg/geometry/Geometry.h"
-#include "sg/geometry/Spheres.h"
-
-#include "sg/volume/Volume.h"
->>>>>>> 550f7705
 
 // ospcommon
 #include "ospcommon/FileName.h"
@@ -112,23 +100,7 @@
     /*! import an X3D-format model, and add its contents to the given world */
     void importX3D(const Ref<World> &world, const FileName &fileName);
 
-<<<<<<< HEAD
     Ref<sg::World> loadOSG(const std::string &fileName);
-
-    /*! @{ some simple testing geometry */
-    World *createTestSphere();
-
-    /*! create a sphere geometry representing a cube of numSpheresPerCubeSize^3 spheres */
-    World *createTestSphereCube(size_t numSpheresPerCubeSize);
-    /*! create a sphere geometry representing a cube of numSpheresPerCubeSize^3 *alpha*-spheres */
-    World *createTestAlphaSphereCube(size_t numSpheresPerCubeSize);
-    World *createTestCoordFrame();
-
-    World *importCosmicWeb(const char *fileName, size_t maxParticles);
-
-=======
-    Ref<sg::World> loadOSP(const std::string &fileName);
->>>>>>> 550f7705
     /*! @} */
 
   } // ::ospray::sg
