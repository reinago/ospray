--- conflicted
+++ resolved
@@ -59,15 +59,7 @@
       }
     }
 
-<<<<<<< HEAD
     void OSPRayRenderWidget::setWorld(std::shared_ptr<sg::World> world)
-=======
-    OSPRayRenderWidget::~OSPRayRenderWidget()
-    {
-    }
-    
-    void OSPRayRenderWidget::setWorld(Ref<sg::World> world)
->>>>>>> e8dcc44e
     {
       assert(sgRenderer);
       sgRenderer->setWorld(world);
