--- conflicted
+++ resolved
@@ -113,14 +113,6 @@
 OPTION(OSPRAY_VOLUME_VOXELRANGE_IN_APP "Move 'voxelrange' computations to app?")
 MARK_AS_ADVANCED(OSPRAY_VOLUME_VOXELRANGE_IN_APP)
 
-<<<<<<< HEAD
-=======
-# TODO should move to module/mpi/CMakeLists.txt
-OPTION(OSPRAY_MODULE_MPI "MPI parallel device")
-
-SET(OSPRAY_MPI ${OSPRAY_MODULE_MPI})
-
->>>>>>> fd72d97a
 SET(OSPRAY_TILE_SIZE 64 CACHE INT "Tile size")
 SET_PROPERTY(CACHE OSPRAY_TILE_SIZE PROPERTY STRINGS 8 16 32 64 128 256 512)
 
