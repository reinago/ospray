--- conflicted
+++ resolved
@@ -16,17 +16,9 @@
 
 # ISPC versions to look for, in decending order (newest first)
 IF(WIN32)
-<<<<<<< HEAD
-  SET(ISPC_VERSION_REQUIRED "1.8.2")
-  SET(ISPC_VERSION_ALLOWED "1.8.2")
-ELSE()
-  SET(ISPC_VERSION_REQUIRED "1.8.1")
-  SET(ISPC_VERSION_ALLOWED "1.8.2")
-=======
   SET(ISPC_VERSION_WORKING "1.9.0" "1.8.2")
 ELSE()                                    
   SET(ISPC_VERSION_WORKING "1.9.0" "1.8.2" "1.8.1")
->>>>>>> ea09492c
 ENDIF()
 LIST(GET ISPC_VERSION_WORKING -1 ISPC_VERSION_REQUIRED)
 SET(ISPC_VERSION_RECOMMENDED_KNC "1.8.1")
@@ -45,18 +37,11 @@
   ELSE()
     SET(ISPC_DIR_SUFFIX "linux")
   ENDIF()
-<<<<<<< HEAD
-  SET(ISPC_DIR_HINT 
-		${PROJECT_SOURCE_DIR}/../ispc-v${ISPC_VERSION_REQUIRED}-${ISPC_DIR_SUFFIX}
-		${PROJECT_SOURCE_DIR}/../ispc-v${ISPC_VERSION_ALLOWED}-${ISPC_DIR_SUFFIX}
-		)
-=======
   FOREACH(ver ${ISPC_VERSION_WORKING})
     FOREACH(suffix ${ISPC_DIR_SUFFIX})
       LIST(APPEND ISPC_DIR_HINT ${PROJECT_SOURCE_DIR}/../ispc-v${ver}-${suffix})
     ENDFOREACH()
   ENDFOREACH()
->>>>>>> ea09492c
 
   FIND_PROGRAM(ISPC_EXECUTABLE ispc PATHS ${ISPC_DIR_HINT} DOC "Path to the ISPC executable.")
   IF (NOT ISPC_EXECUTABLE)
