## ======================================================================== ##
## Copyright 2009-2015 Intel Corporation                                    ##
##                                                                          ##
## Licensed under the Apache License, Version 2.0 (the "License");          ##
## you may not use this file except in compliance with the License.         ##
## You may obtain a copy of the License at                                  ##
##                                                                          ##
##     http://www.apache.org/licenses/LICENSE-2.0                           ##
##                                                                          ##
## Unless required by applicable law or agreed to in writing, software      ##
## distributed under the License is distributed on an "AS IS" BASIS,        ##
## WITHOUT WARRANTIES OR CONDITIONS OF ANY KIND, either express or implied. ##
## See the License for the specific language governing permissions and      ##
## limitations under the License.                                           ##
## ======================================================================== ##

FILE(WRITE "${CMAKE_BINARY_DIR}/CMakeDefines.h" "#define CMAKE_BUILD_DIR \"${CMAKE_BINARY_DIR}\"\n")

#include bindir - that's where ispc puts generated header files
INCLUDE_DIRECTORIES(${CMAKE_BINARY_DIR})
SET(OSPRAY_BINARY_DIR ${CMAKE_BINARY_DIR})
SET(OSPRAY_DIR ${PROJECT_SOURCE_DIR})
# arch-specific cmd-line flags for various arch and compiler configs

# Configure the output directories. To allow IMPI to do its magic we
# will put *executables* into the (same) build directory, but tag
# mic-executables with ".mic". *libraries* cannot use the
# ".mic"-suffix trick, so we'll put libraries into separate
# directories (names 'intel64' and 'mic', respectively)
MACRO(CONFIGURE_OSPRAY_NO_ARCH)
  SET(LIBRARY_OUTPUT_PATH ${OSPRAY_BINARY_DIR})
  SET(EXECUTABLE_OUTPUT_PATH ${OSPRAY_BINARY_DIR})

  LINK_DIRECTORIES(${LIBRARY_OUTPUT_PATH})

  # Embree common include directories; others may be added depending on build target.
  # this section could be sooo much cleaner if embree only used
  # fully-qualified include names...
  SET(EMBREE_INCLUDE_DIRECTORIES
    ${OSPRAY_EMBREE_SOURCE_DIR}/ 
    ${OSPRAY_EMBREE_SOURCE_DIR}/include
    ${OSPRAY_EMBREE_SOURCE_DIR}/common
    ${OSPRAY_EMBREE_SOURCE_DIR}/
    ${OSPRAY_EMBREE_SOURCE_DIR}/kernels
    )

  IF (OSPRAY_TARGET STREQUAL "mic")
    SET(OSPRAY_EXE_SUFFIX ".mic")
    SET(OSPRAY_LIB_SUFFIX "_mic")
    SET(OSPRAY_ISPC_SUFFIX ".cpp")
    SET(OSPRAY_ISPC_TARGET "mic")
    SET(THIS_IS_MIC ON)
    SET(__XEON__ OFF)
    INCLUDE(${PROJECT_SOURCE_DIR}/cmake/icc_xeonphi.cmake)

    # additional Embree include directory
    LIST(APPEND EMBREE_INCLUDE_DIRECTORIES ${OSPRAY_EMBREE_SOURCE_DIR}/kernels/xeonphi)

    #		SET(LIBRARY_OUTPUT_PATH "${OSPRAY_BINARY_DIR}/lib/mic")
    ADD_DEFINITIONS(-DOSPRAY_TARGET_MIC=1)
  ELSE()
    SET(OSPRAY_EXE_SUFFIX "")
    SET(OSPRAY_LIB_SUFFIX "")
    SET(OSPRAY_ISPC_SUFFIX ".o")
    SET(THIS_IS_MIC OFF)
    SET(__XEON__ ON)
    IF ((OSPRAY_COMPILER STREQUAL "ICC"))
      INCLUDE(${PROJECT_SOURCE_DIR}/cmake/icc.cmake)
    ELSEIF ((OSPRAY_COMPILER STREQUAL "GCC"))
      INCLUDE(${PROJECT_SOURCE_DIR}/cmake/gcc.cmake)
    ELSEIF ((OSPRAY_COMPILER STREQUAL "CLANG"))
      INCLUDE(${PROJECT_SOURCE_DIR}/cmake/clang.cmake)
    ELSE()
      MESSAGE(FATAL_ERROR "Unknown OSPRAY_COMPILER '${OSPRAY_COMPILER}'; recognized values are 'clang', 'icc', and 'gcc'")
    ENDIF()

    # additional Embree include directory
    LIST(APPEND EMBREE_INCLUDE_DIRECTORIES ${OSPRAY_EMBREE_SOURCE_DIR}/kernels/xeon)

    IF (OSPRAY_BUILD_ISA STREQUAL "ALL")
      # ------------------------------------------------------------------
      # in 'all' mode, we have a list of multiple targets for ispc,
      # and enable all targets for embree (we may still disable some
      # below if the compiler doesn't support them
      # ------------------------------------------------------------------
      SET(OSPRAY_ISPC_TARGET_LIST sse4 avx avx2)
      SET(OSPRAY_EMBREE_ENABLE_SSE  true)
      SET(OSPRAY_EMBREE_ENABLE_AVX  true)
      SET(OSPRAY_EMBREE_ENABLE_AVX2 true)

    ELSEIF (OSPRAY_BUILD_ISA STREQUAL "AVX512")
      # ------------------------------------------------------------------
      # in 'avx512' mode, we currently build only avx512, in generic
      # mode, but enable all embree targets to fall back to (currently
      # does not work since embree would require a 16-wide trace
      # function which it has in neither of the three targets)
      # ------------------------------------------------------------------

      SET(OSPRAY_ISPC_TARGET_LIST generic-16)
      SET(OSPRAY_EMBREE_ENABLE_SSE  true)
      SET(OSPRAY_EMBREE_ENABLE_AVX  true)
      SET(OSPRAY_EMBREE_ENABLE_AVX2 true)
<<<<<<< HEAD
      # add this flag to tell embree to offer a rtcIntersect16 that actually does two rtcIntersect8's
      ADD_DEFINITIONS(-D__EMBREE_KNL_WORKAROUND__=1)
=======
      ADD_DEFINITIONS(-DEMBREE_AVX512_WORKAROUND=1)
>>>>>>> 324e24c0

    ELSEIF (OSPRAY_BUILD_ISA STREQUAL "AVX2")
      # ------------------------------------------------------------------
      # in 'avx2' mode, we enable ONLY avx2 for ispc, and all targets
      # up to avx2 for embree. note that if the compiler doesn't
      # support AVX we will have a combination where embree uses AVX
      # (the most the compiler can do), while ispc still uses
      # avx. this works because both targets are 8 wide. it does
      # however require the compiler to understand AT LEAST AVX1.
      # ------------------------------------------------------------------
      SET(OSPRAY_ISPC_TARGET_LIST avx2)
      SET(OSPRAY_EMBREE_ENABLE_SSE  true)
      SET(OSPRAY_EMBREE_ENABLE_AVX  true)
      SET(OSPRAY_EMBREE_ENABLE_AVX2 true)

    ELSEIF (OSPRAY_BUILD_ISA STREQUAL "AVX")
      # ------------------------------------------------------------------
      # in 'avx' mode, we enable ONLY avx for ispc, and both sse and
      # avx for embree. note that this works ONLY works if the
      # compiler knows at least AVX
      # ------------------------------------------------------------------
      SET(OSPRAY_ISPC_TARGET_LIST avx)
      SET(OSPRAY_EMBREE_ENABLE_SSE  true)
      SET(OSPRAY_EMBREE_ENABLE_AVX  true)
      SET(OSPRAY_EMBREE_ENABLE_AVX2 false)

    ELSEIF (OSPRAY_BUILD_ISA STREQUAL "SSE")
      # ------------------------------------------------------------------
      # in 'sse' mode, we enable ONLY sse4 for ispc, and only sse for
      # embree
      # ------------------------------------------------------------------
      SET(OSPRAY_ISPC_TARGET_LIST sse4)
      SET(OSPRAY_EMBREE_ENABLE_SSE  true)
      SET(OSPRAY_EMBREE_ENABLE_AVX  false)
      SET(OSPRAY_EMBREE_ENABLE_AVX2 false)
    ELSE ()
      MESSAGE(ERROR "Invalid OSPRAY_BUILD_ISA value. Please select one of SSE, AVX, AVX2, or ALL.")
    ENDIF()

  ENDIF()

  IF (OSPRAY_EMBREE_ENABLE_AVX AND NOT OSPRAY_COMPILER_SUPPORTS_AVX)
    IF (NOT OSPRAY_WARNED_MISSING_AVX)
      MESSAGE("Warning: Need at least version ${GCC_VERSION_REQUIRED_AVX} of gcc for AVX. Disabling AVX.\nTo compile for AVX, please switch to either 'ICC'-compiler, or upgrade your gcc version.")
      SET(OSPRAY_WARNED_MISSING_AVX ON CACHE INTERNAL "Warned about missing AVX support.")
    ENDIF()
    SET(OSPRAY_EMBREE_ENABLE_AVX false)
  ENDIF()

  IF (OSPRAY_EMBREE_ENABLE_AVX2 AND NOT OSPRAY_COMPILER_SUPPORTS_AVX2)
    IF (NOT OSPRAY_WARNED_MISSING_AVX2)
      MESSAGE("Warning: Need at least version ${GCC_VERSION_REQUIRED_AVX2} of gcc for AVX2. Disabling AVX2.\nTo compile for AVX2, please switch to either 'ICC'-compiler, or upgrade your gcc version.")
      SET(OSPRAY_WARNED_MISSING_AVX2 ON CACHE INTERNAL "Warned about missing AVX2 support.")
    ENDIF()
    SET(OSPRAY_EMBREE_ENABLE_AVX2 false)
  ENDIF()

  IF (OSPRAY_MPI)
    ADD_DEFINITIONS(-DOSPRAY_MPI=1)
  ENDIF()

  IF (THIS_IS_MIC)
    # whether to build in MIC/xeon phi support
    SET(OSPRAY_BUILD_COI_DEVICE OFF CACHE BOOL "Build COI Device for OSPRay's MIC support?")
  ENDIF()

  INCLUDE(${PROJECT_SOURCE_DIR}/cmake/ispc.cmake)

  INCLUDE_DIRECTORIES(${PROJECT_SOURCE_DIR})
  INCLUDE_DIRECTORIES(${EMBREE_INCLUDE_DIRECTORIES})
  
  INCLUDE_DIRECTORIES_ISPC(${PROJECT_SOURCE_DIR})
  INCLUDE_DIRECTORIES_ISPC(${EMBREE_INCLUDE_DIRECTORIES})

ENDMACRO()


MACRO(CONFIGURE_OSPRAY)

  CONFIGURE_OSPRAY_NO_ARCH()

ENDMACRO()<|MERGE_RESOLUTION|>--- conflicted
+++ resolved
@@ -100,12 +100,9 @@
       SET(OSPRAY_EMBREE_ENABLE_SSE  true)
       SET(OSPRAY_EMBREE_ENABLE_AVX  true)
       SET(OSPRAY_EMBREE_ENABLE_AVX2 true)
-<<<<<<< HEAD
       # add this flag to tell embree to offer a rtcIntersect16 that actually does two rtcIntersect8's
       ADD_DEFINITIONS(-D__EMBREE_KNL_WORKAROUND__=1)
-=======
       ADD_DEFINITIONS(-DEMBREE_AVX512_WORKAROUND=1)
->>>>>>> 324e24c0
 
     ELSEIF (OSPRAY_BUILD_ISA STREQUAL "AVX2")
       # ------------------------------------------------------------------
