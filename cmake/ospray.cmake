--- conflicted
+++ resolved
@@ -115,17 +115,6 @@
     # whehter to build in MIC/xeon phi support
     SET(OSPRAY_BUILD_COI_DEVICE OFF CACHE BOOL "Build COI Device for OSPRay's MIC support?")
 
-<<<<<<< HEAD
-  ELSE()
-    IF (APPLE)
-      SET(EMBREE_LIB embree)
-    ELSE()
-      SET(EMBREE_LIB sys simd embree)
-    ENDIF()
-=======
-#  ELSE()
-#    SET(EMBREE_LIB sys simd embree)
->>>>>>> fbad6d08
   ENDIF()
 
 #  INCLUDE(ospray_ispc)
