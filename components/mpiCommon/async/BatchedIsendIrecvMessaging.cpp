--- conflicted
+++ resolved
@@ -82,9 +82,12 @@
             } while (numSends == 0);
           }
 
-<<<<<<< HEAD
-          // TODO: Is it ok to wait even if we're exiting? Maybe we'd just get
-          // send failed statuses back?
+          // Always check if we should exit, even in the case that our send
+          // window is full
+          if (g.shouldExit.load()) {
+            return;
+          }
+
           int numFinished = 0;
           SERIALIZED_MPI_CALL(Testsome(numSends, request, &numFinished,
                                        finishedSends, MPI_STATUSES_IGNORE));
@@ -104,36 +107,6 @@
                 if (g.numMessagesDoneSending == g.numMessagesAskedToSend)
                   g.isFlushedCondition.notify_one();
               }
-=======
-          // TODO: Is it ok to wait even if we're exiting? Maybe we'd just
-          //       get send failed statuses back?
-          #if 1
-          int numCompletedTotal = 0;
-          while (true) {
-            int numCompleted = 0;
-            int completedIndices[SEND_WINDOW_SIZE];
-            SERIALIZED_MPI_CALL(Waitsome(numActions, request, &numCompleted,
-                                         completedIndices,MPI_STATUSES_IGNORE));
-            numCompletedTotal += numCompleted >= 0 ? numCompleted : 0;
-            if (numCompletedTotal >= numActions)
-              break;
-          }
-          #else
-          SERIALIZED_MPI_CALL(Waitall(numActions, request,
-                                      MPI_STATUSES_IGNORE));
-          #endif
-          
-          for (size_t i = 0; i < numActions; i++) {
-            Action *action = actions[i];
-            free(action->data);
-            delete action;
-            
-            {
-              std::lock_guard<std::mutex> lock(g.flushMutex);
-              g.numMessagesDoneSending++;
-              if (g.numMessagesDoneSending == g.numMessagesAskedToSend)
-                g.isFlushedCondition.notify_one();
->>>>>>> 606d05c6
             }
 
             // Move finished sends to the end of the respective buffers
@@ -207,6 +180,12 @@
             }
           }
 
+          // Always check if we should exit, even in the case that our recv
+          // window is full
+          if (g.shouldExit.load()) {
+            return;
+          }
+
           int numFinished = 0;
           // Test if any of our outstanding receives have completed
           SERIALIZED_MPI_CALL(Testsome(numRequests, request,
@@ -232,31 +211,6 @@
 
             numRequests -= numFinished;
           }
-<<<<<<< HEAD
-=======
-
-          // TODO: Is it ok to wait even if we're exiting? Maybe we'd just get
-          //       send failed statuses back?
-          // now, have certain number of messages available...
-          #if 1
-          int numCompletedTotal = 0;
-          while (true) {
-            int numCompleted = 0;
-            int completedIndices[RECV_WINDOW_SIZE];
-            SERIALIZED_MPI_CALL(Waitsome(numRequests, request, &numCompleted,
-                                         completedIndices,MPI_STATUSES_IGNORE));
-            numCompletedTotal += numCompleted >= 0 ? numCompleted : 0;
-            if (numCompletedTotal >= numRequests)
-              break;
-          }
-          #else
-          SERIALIZED_MPI_CALL(Waitall(numRequests, request,
-                                      MPI_STATUSES_IGNORE));
-          #endif
-
-          // OK, all actions are valid now
-          g.recvQueue.putSome(&actions[0], numRequests);
->>>>>>> 606d05c6
         }
       }
 
