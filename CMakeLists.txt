--- conflicted
+++ resolved
@@ -47,11 +47,7 @@
 MARK_AS_ADVANCED(CMAKE_BACKWARDS_COMPATIBILITY)
 
 # add experimental KNL/AVX512 build option - not fully supported, yet, so keep it hidden
-<<<<<<< HEAD
-OPTION(OSPRAY_BUILD_ENABLE_KNL "Enable prototypical KNL build config")
-=======
 OPTION(OSPRAY_BUILD_ENABLE_KNL "Enable experimental 'Knights Landing' build?")
->>>>>>> 2daff0c0
 MARK_AS_ADVANCED(OSPRAY_BUILD_ENABLE_KNL)
 
 # compiler selection for the non-MIC part
