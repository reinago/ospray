// ======================================================================== //
// Copyright 2009-2015 Intel Corporation                                    //
//                                                                          //
// Licensed under the Apache License, Version 2.0 (the "License");          //
// you may not use this file except in compliance with the License.         //
// You may obtain a copy of the License at                                  //
//                                                                          //
//     http://www.apache.org/licenses/LICENSE-2.0                           //
//                                                                          //
// Unless required by applicable law or agreed to in writing, software      //
// distributed under the License is distributed on an "AS IS" BASIS,        //
// WITHOUT WARRANTIES OR CONDITIONS OF ANY KIND, either express or implied. //
// See the License for the specific language governing permissions and      //
// limitations under the License.                                           //
// ======================================================================== //

// ospray
#include "TriangleMesh.h"
#include "ospray/common/Model.h"
#include "../include/ospray/ospray.h"
// embree 
#include "embree2/rtcore.h"
#include "embree2/rtcore_scene.h"
#include "embree2/rtcore_geometry.h"
// ispc exports
#include "TriangleMesh_ispc.h"

#define RTC_INVALID_ID RTC_INVALID_GEOMETRY_ID

namespace ospray {
  using std::cout;
  using std::endl;

  inline bool inRange(int64 i, int64 i0, int64 i1)
  {
    return i >= i0 && i < i1;
  }

  TriangleMesh::TriangleMesh() 
    : eMesh(RTC_INVALID_ID)
  {
    this->ispcEquivalent = ispc::TriangleMesh_create(this);
  }


  void TriangleMesh::finalize(Model *model)
  {
    static int numPrints = 0;
    numPrints++;
    if (logLevel >= 2) 
      if (numPrints == 5)
        cout << "(all future printouts for triangle mesh creation will be emitted)" << endl;
    
    if (logLevel >= 2) 
      if (numPrints < 5)
        std::cout << "ospray: finalizing triangle mesh ..." << std::endl;
    Assert((eMesh == RTC_INVALID_ID) && "triangle mesh already built!?");
    
    Assert(model && "invalid model pointer");

    RTCScene embreeSceneHandle = model->embreeSceneHandle;

    vertexData = getParamData("vertex",getParamData("position"));
    normalData = getParamData("vertex.normal",getParamData("normal"));
    colorData  = getParamData("vertex.color",getParamData("color"));
    texcoordData = getParamData("vertex.texcoord",getParamData("texcoord"));
    indexData  = getParamData("index",getParamData("triangle"));
    prim_materialIDData = getParamData("prim.materialID");
    materialListData = getParamData("materialList");
    geom_materialID = getParam1i("geom.materialID",-1);

    Assert2(vertexData != NULL,
            "triangle mesh geometry does not have either 'position'"
            " or 'vertex' array");
    Assert2(indexData != NULL, 
            "triangle mesh geometry does not have either 'index'"
            " or 'triangle' array");

    this->index = (vec3i*)indexData->data;
    this->vertex = (vec3fa*)vertexData->data;
    this->normal = normalData ? (vec3fa*)normalData->data : NULL;
    this->color  = colorData ? (vec4f*)colorData->data : NULL;
    this->texcoord = texcoordData ? (vec2f*)texcoordData->data : NULL;
    this->prim_materialID  = prim_materialIDData ? (uint32*)prim_materialIDData->data : NULL;
    this->materialList  = materialListData ? (ospray::Material**)materialListData->data : NULL;

    if (materialList) {
      const int num_materials = materialListData->numItems;
      ispcMaterialPtrs = new void*[num_materials];
      for (int i = 0; i < num_materials; i++) {
        this->ispcMaterialPtrs[i] = this->materialList[i]->getIE();
      }
    } else {
      this->ispcMaterialPtrs = NULL;
    }

    size_t numTris  = -1;
    size_t numVerts = -1;
    switch (indexData->type) {
    case OSP_INT:   numTris = indexData->size() / 3; break;
    case OSP_UINT:  numTris = indexData->size() / 3; break;
    case OSP_INT3:  numTris = indexData->size(); break;
    case OSP_UINT3: numTris = indexData->size(); break;
    case OSP_INT4:  numTris = indexData->size(); break;
    default:
      throw std::runtime_error("unsupported trianglemesh.index data type");
    }

    switch (vertexData->type) {
    case OSP_FLOAT:   numVerts = vertexData->size() / 4; break;
<<<<<<< HEAD
    case OSP_FLOAT3A: numVerts = vertexData->size(); break;
    case OSP_FLOAT4:  numVerts = vertexData->size(); break;
=======
    case OSP_FLOAT3:  numVerts = vertexData->size(); break;
    case OSP_FLOAT3A: numVerts = vertexData->size(); break;
>>>>>>> 07f738c8
    default:
      throw std::runtime_error("unsupported trianglemesh.vertex data type");
    }

    eMesh = rtcNewTriangleMesh(embreeSceneHandle,RTC_GEOMETRY_STATIC,
                               numTris,numVerts);
#ifndef NDEBUG
    {
      cout << "#osp/trimesh: Verifying index buffer ... " << endl;
      for (int i=0;i<numTris;i++) {
        if (!inRange(index[i].x,0,numVerts) || 
            !inRange(index[i].y,0,numVerts) || 
            !inRange(index[i].z,0,numVerts))
          throw std::runtime_error("vertex index not in range! (broken input model, refusing to handle that)");
      }
      cout << "#osp/trimesh: Verifying vertex buffer ... " << endl;
      for (int i=0;i<numVerts;i++) {
        if (std::isnan(vertex[i].x) || 
            std::isnan(vertex[i].y) || 
            std::isnan(vertex[i].z))
          throw std::runtime_error("NaN in vertex coordinate! (broken input model, refusing to handle that)");
      }
    }    
#endif

    rtcSetBuffer(embreeSceneHandle,eMesh,RTC_VERTEX_BUFFER,
                 (void*)this->vertex,0,
                 sizeOf(vertexData->type));
    rtcSetBuffer(embreeSceneHandle,eMesh,RTC_INDEX_BUFFER,
                 (void*)this->index,0,
                 sizeOf(indexData->type));

    bounds = embree::empty;
    
    for (int i=0;i<vertexData->size();i++) 
      bounds.extend(vertex[i]);

    if (logLevel >= 2) 
      if (numPrints < 5) {
        cout << "  created triangle mesh (" << numTris << " tris "
             << ", " << numVerts << " vertices)" << endl;
        cout << "  mesh bounds " << bounds << endl;
      } 

    ispc::TriangleMesh_set(getIE(),model->getIE(),eMesh,
                           numTris,
                           (ispc::vec3i*)index,
                           (ispc::vec3fa*)vertex,
                           (ispc::vec3fa*)normal,
                           (ispc::vec4f*)color,
                           (ispc::vec2f*)texcoord,
                           geom_materialID,
                           getMaterial()?getMaterial()->getIE():NULL,
                           ispcMaterialPtrs,
                           (uint32*)prim_materialID);
  }

} // ::ospray<|MERGE_RESOLUTION|>--- conflicted
+++ resolved
@@ -108,13 +108,9 @@
 
     switch (vertexData->type) {
     case OSP_FLOAT:   numVerts = vertexData->size() / 4; break;
-<<<<<<< HEAD
+    case OSP_FLOAT3:  numVerts = vertexData->size(); break;
     case OSP_FLOAT3A: numVerts = vertexData->size(); break;
     case OSP_FLOAT4:  numVerts = vertexData->size(); break;
-=======
-    case OSP_FLOAT3:  numVerts = vertexData->size(); break;
-    case OSP_FLOAT3A: numVerts = vertexData->size(); break;
->>>>>>> 07f738c8
     default:
       throw std::runtime_error("unsupported trianglemesh.vertex data type");
     }
