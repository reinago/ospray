--- conflicted
+++ resolved
@@ -27,21 +27,11 @@
         // Set the opacity values.
         if (opacityValues) ispc::LinearTransferFunction_setOpacityValues(ispcEquivalent, opacityValues->numItems, (float *) opacityValues->data);
 
-<<<<<<< HEAD
         // Set the value range that the transfer function covers.
         vec2f valueRange = getParam2f("valueRange", vec2f(0.0f, 1.0f));  ispc::TransferFunction_setValueRange(ispcEquivalent, (const ispc::vec2f &) valueRange);
-=======
-    // Set the opacity value range.
-    if (alphas) ispc::LinearTransferFunction_setAlphaRange(ispcEquivalent, getParamf("alphaValueMin", 0.0f), getParamf("alphaValueMax", 1.0f));
-	
-    // Set the value range that the transfer function covers
-    vec2f valueRange = getParam2f("range", vec2f(0.0f, 1.0f));  
-    ispc::TransferFunction_setValueRange(ispcEquivalent, (const ispc::vec2f &) valueRange);
 
-    // tell our 
-    notifyListenersThatObjectGotChanged();
-  }
->>>>>>> d0522d05
+        // Notify listeners that the transfer function has changed.
+        notifyListenersThatObjectGotChanged();
 
     }
 
