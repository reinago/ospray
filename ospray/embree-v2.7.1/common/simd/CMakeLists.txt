## ======================================================================== ##
## Copyright 2009-2016 Intel Corporation                                    ##
##                                                                          ##
## Licensed under the Apache License, Version 2.0 (the "License");          ##
## you may not use this file except in compliance with the License.         ##
## You may obtain a copy of the License at                                  ##
##                                                                          ##
##     http://www.apache.org/licenses/LICENSE-2.0                           ##
##                                                                          ##
## Unless required by applicable law or agreed to in writing, software      ##
## distributed under the License is distributed on an "AS IS" BASIS,        ##
## WITHOUT WARRANTIES OR CONDITIONS OF ANY KIND, either express or implied. ##
## See the License for the specific language governing permissions and      ##
## limitations under the License.                                           ##
## ======================================================================== ##

IF (__XEON__)
  ADD_LIBRARY(simd STATIC sse.cpp)
  SET_PROPERTY(TARGET simd PROPERTY FOLDER common)
<<<<<<< HEAD
  INSTALL(TARGETS simd
#    EXPORT simdExport
    DESTINATION lib
  )
  SET_TARGET_PROPERTIES(simd PROPERTIES COMPILE_FLAGS "-DDONT_WARN_INCLUDE_EMBREE_INTERNALS=1")
#  INSTALL(EXPORT simdExport
#    DESTINATION ${CMAKE_DIR} FILE libsimdTargets.cmake
#  )
=======
>>>>>>> ea09492c
ELSE ()
  INCLUDE(icc_xeonphi)
  ADD_LIBRARY(simd_xeonphi STATIC vboolf16_avx512.cpp)
  SET_TARGET_PROPERTIES(simd_xeonphi PROPERTIES COMPILE_FLAGS "-DDONT_WARN_INCLUDE_EMBREE_INTERNALS=1")
ENDIF ()
<|MERGE_RESOLUTION|>--- conflicted
+++ resolved
@@ -17,17 +17,7 @@
 IF (__XEON__)
   ADD_LIBRARY(simd STATIC sse.cpp)
   SET_PROPERTY(TARGET simd PROPERTY FOLDER common)
-<<<<<<< HEAD
-  INSTALL(TARGETS simd
-#    EXPORT simdExport
-    DESTINATION lib
-  )
   SET_TARGET_PROPERTIES(simd PROPERTIES COMPILE_FLAGS "-DDONT_WARN_INCLUDE_EMBREE_INTERNALS=1")
-#  INSTALL(EXPORT simdExport
-#    DESTINATION ${CMAKE_DIR} FILE libsimdTargets.cmake
-#  )
-=======
->>>>>>> ea09492c
 ELSE ()
   INCLUDE(icc_xeonphi)
   ADD_LIBRARY(simd_xeonphi STATIC vboolf16_avx512.cpp)
