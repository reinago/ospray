--- conflicted
+++ resolved
@@ -183,7 +183,6 @@
     fb/DisplayWall.cpp
     )
 
-<<<<<<< HEAD
   # ============================================
   ADD_EXECUTABLE(ospCreateCompositeTestCubes${OSPRAY_EXE_SUFFIX}
     mpi/testing/createCompositeTestCubes
@@ -212,14 +211,6 @@
 IF (OSPRAY_DISPLAYCLUSTER)
   CONFIGURE_DISPLAYCLUSTER()
   ADD_DEFINITIONS(-DOSPRAY_DISPLAY_CLUSTER=1)
-=======
-#  ADD_EXECUTABLE(ospTestMPIAsyncMessaging${OSPRAY_EXE_SUFFIX}
-#    mpi/testing/TestAsync
-#    )
-#  TARGET_LINK_LIBRARIES(ospTestMPIAsyncMessaging${OSPRAY_EXE_SUFFIX}
-#    ospray${OSPRAY_LIB_SUFFIX}
-#    )
->>>>>>> 63bb299b
 ENDIF()
 
 # -------------------------------------------------------
@@ -264,7 +255,6 @@
 
 OSPRAY_ADD_LIBRARY(ospray${OSPRAY_LIB_SUFFIX} SHARED
   ${OSPRAY_SOURCES}
-<<<<<<< HEAD
   )
 
 IF (OSPRAY_ALLOW_EXTERNAL_EMBREE)
@@ -283,15 +273,6 @@
     ${DISPLAYCLUSTER_LIBRARIES})
 ENDIF()
 
-=======
-)
-
-TARGET_LINK_LIBRARIES(ospray${OSPRAY_LIB_SUFFIX}
-  ospray_embree${OSPRAY_LIB_SUFFIX}
-  ${CMAKE_THREAD_LIBS_INIT}
-  ${CMAKE_DL_LIBS}
-)
->>>>>>> 63bb299b
 
 # ------------------------------------------------------------
 INSTALL(DIRECTORY include/ospray DESTINATION include FILES_MATCHING PATTERN "*.h")
@@ -314,13 +295,9 @@
 # MPI DEVICE - mpi worker
 ##############################################################
 IF (OSPRAY_MPI)
-<<<<<<< HEAD
   TARGET_LINK_LIBRARIES(ospray${OSPRAY_LIB_SUFFIX} ${MPI_CXX_LIBRARIES})
+  TARGET_LINK_LIBRARIES(ospray${OSPRAY_LIB_SUFFIX} ${MPI_LIBRARIES})
   # iw - we don't actually need this for intel mpi - "-mt_mpi" does the trick 
-=======
-  TARGET_LINK_LIBRARIES(ospray${OSPRAY_LIB_SUFFIX} ${MPI_LIBRARIES})
-  # iw - we don't actually need this for intel mpi - "-mt_mpi" does the trick
->>>>>>> 63bb299b
 
   ADD_EXECUTABLE(ospray_mpi_worker${OSPRAY_EXE_SUFFIX} mpi/MPIWorker.cpp)
   TARGET_LINK_LIBRARIES(ospray_mpi_worker${OSPRAY_EXE_SUFFIX} ospray${OSPRAY_LIB_SUFFIX})
