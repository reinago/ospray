## ======================================================================== ##
## Copyright 2009-2016 Intel Corporation                                    ##
##                                                                          ##
## Licensed under the Apache License, Version 2.0 (the "License");          ##
## you may not use this file except in compliance with the License.         ##
## You may obtain a copy of the License at                                  ##
##                                                                          ##
##     http://www.apache.org/licenses/LICENSE-2.0                           ##
##                                                                          ##
## Unless required by applicable law or agreed to in writing, software      ##
## distributed under the License is distributed on an "AS IS" BASIS,        ##
## WITHOUT WARRANTIES OR CONDITIONS OF ANY KIND, either express or implied. ##
## See the License for the specific language governing permissions and      ##
## limitations under the License.                                           ##
## ======================================================================== ##

IF(OSPRAY_BUILD_MPI_DEVICE)
  OPTION(OSPRAY_EXP_DATA_PARALLEL "Experimental data-parallel compositing mode" ON)
  OPTION(OSPRAY_PIN_ASYNC "Pin async mpi comm threads?" OFF)
  MARK_AS_ADVANCED(OSPRAY_PIN_ASYNC)
ENDIF()

OPTION(EXP_NEW_BB_VOLUME_KERNELS "Experimental new block/bricked volume layout" ON)
MARK_AS_ADVANCED(EXP_NEW_BB_VOLUME_KERNELS)

# NOTE(jda) - PThread hint used by both Embree and OSPRay
SET(CMAKE_THREAD_PREFER_PTHREAD TRUE)
SET(THREADS_PREFER_PTHREAD_FLAG TRUE) # for gcc6
FIND_PACKAGE(Threads REQUIRED)

# -------------------------------------------------------
# redistribute TBB
# -------------------------------------------------------

IF (OSPRAY_TASKING_TBB)
  IF (WIN32)
    SET(TBB_DLL_HINTS
      ${TBB_ROOT}/../redist/${TBB_ARCH}_win/tbb/${TBB_VCVER}
      ${TBB_ROOT}/../redist/${TBB_ARCH}/tbb/${TBB_VCVER}
      ${TBB_ROOT}/bin/${TBB_ARCH}/${TBB_VCVER}
    )
    FIND_FILE(TBB_DLL tbb.dll HINTS ${TBB_DLL_HINTS})
    FIND_FILE(TBB_DLL_MALLOC tbbmalloc.dll PATHS HINTS ${TBB_DLL_HINTS})
    MARK_AS_ADVANCED(TBB_DLL)
    MARK_AS_ADVANCED(TBB_DLL_MALLOC)
    IF (OSPRAY_INSTALL_DEPENDENCIES)
      INSTALL(PROGRAMS ${TBB_DLL} ${TBB_DLL_MALLOC}
              DESTINATION ${CMAKE_INSTALL_BINDIR} COMPONENT apps) # 3rd party?
    ENDIF()
  ELSEIF (OSPRAY_ZIP_MODE)
    IF (OSPRAY_INSTALL_DEPENDENCIES)
      INSTALL(PROGRAMS ${TBB_LIBRARY} ${TBB_LIBRARY_MALLOC} ${TBB_LIBRARY_DEBUG} ${TBB_LIBRARY_MALLOC_DEBUG}
              DESTINATION ${CMAKE_INSTALL_LIBDIR} COMPONENT lib) # /intel64?
    ENDIF()
  ENDIF()
ENDIF()

# -------------------------------------------------------
# Setup ospray include directories and source files
# -------------------------------------------------------

INCLUDE_DIRECTORIES(
  ${CMAKE_SOURCE_DIR}/ospray/include
  ${CMAKE_SOURCE_DIR}/ospray
  ${CMAKE_SOURCE_DIR}
  ${PROJECT_BINARY_DIR}
  ${EMBREE_INCLUDE_DIRS}
)
INCLUDE_DIRECTORIES_ISPC(
  ${CMAKE_SOURCE_DIR}/ospray/include
  ${CMAKE_SOURCE_DIR}/ospray
  ${CMAKE_SOURCE_DIR}
  ${PROJECT_BINARY_DIR}
  ${EMBREE_INCLUDE_DIRS}
)

SET(OSPRAY_SOURCES
  include/ospray/ospray.h
  include/ospray/OSPDataType.h
  include/ospray/OSPTexture.h

  math/box.ispc
  math/Distribution1D.ispc
  math/Distribution2D.ispc

  common/ospray.rc
  common/OSPCommon.ispc
  common/OSPCommon.cpp
  common/ISPC_KNL_Backend.h
  common/Managed.cpp
  common/ObjectHandle.cpp
  common/Data.cpp
  common/Model.ispc
  common/Model.cpp
  common/Material.cpp
  common/Thread.cpp
  common/Util.h

  common/tasking/parallel_for.h
  common/tasking/async.h
  common/tasking/TaskingTypeTraits.h
  common/tasking/TaskSys.cpp

  fb/FrameBuffer.ispc
  fb/FrameBuffer.cpp
  fb/LocalFB.ispc
  fb/LocalFB.cpp
  fb/PixelOp.cpp
  fb/Tile.h

  camera/Camera.cpp
  camera/Camera.ispc
  camera/PerspectiveCamera.ispc
  camera/PerspectiveCamera.cpp
  camera/OrthographicCamera.ispc
  camera/OrthographicCamera.cpp
  camera/PanoramicCamera.ispc
  camera/PanoramicCamera.cpp

  volume/BlockBrickedVolume.ispc
  volume/BlockBrickedVolume.cpp
  volume/GhostBlockBrickedVolume.ispc
  volume/GhostBlockBrickedVolume.cpp

  volume/GridAccelerator.ispc
  volume/SharedStructuredVolume.ispc
  volume/SharedStructuredVolume.cpp
  volume/StructuredVolume.ispc
  volume/StructuredVolume.cpp
  volume/Volume.ispc
  volume/Volume.cpp

  transferFunction/LinearTransferFunction.ispc
  transferFunction/LinearTransferFunction.cpp
  transferFunction/TransferFunction.ispc
  transferFunction/TransferFunction.cpp

  geometry/Geometry.ispc
  geometry/Geometry.cpp
  geometry/TriangleMesh.ispc
  geometry/TriangleMesh.cpp
  geometry/StreamLines.cpp
  geometry/StreamLines.ispc
  geometry/Instance.ispc
  geometry/Instance.cpp
  geometry/Spheres.cpp
  geometry/Spheres.ispc
  geometry/Cylinders.cpp
  geometry/Cylinders.ispc
  geometry/Slices.ispc
  geometry/Slices.cpp
  geometry/Isosurfaces.ispc
  geometry/Isosurfaces.cpp

  lights/Light.ispc
  lights/Light.cpp
  lights/AmbientLight.ispc
  lights/AmbientLight.cpp
  lights/DirectionalLight.cpp
  lights/DirectionalLight.ispc
  lights/PointLight.cpp
  lights/PointLight.ispc
  lights/SpotLight.cpp
  lights/SpotLight.ispc
  lights/QuadLight.cpp
  lights/QuadLight.ispc
  lights/HDRILight.cpp
  lights/HDRILight.ispc

  texture/Texture2D.cpp
  texture/Texture2D.ispc

  render/LoadBalancer.cpp
  render/Renderer.ispc
  render/Renderer.cpp
  render/util.ispc
  render/raycast/RaycastRenderer.cpp
  render/raycast/RaycastRenderer.ispc
  render/simpleAO/SimpleAO.cpp
  render/simpleAO/SimpleAO.ispc
  render/simpleAO/SimpleAOMaterial.cpp
  render/simpleAO/SimpleAOMaterial.ih
  render/simpleAO/SimpleAOMaterial.ispc
  render/scivis/SciVisRenderer.ispc
  render/scivis/SciVisMaterial.ispc
  render/scivis/SciVisMaterial.ih
  render/scivis/SciVisRenderer.cpp
  render/scivis/SciVisMaterial.cpp

  render/pathtracer/PathTracer.ispc
  render/pathtracer/PathTracer.cpp
  render/pathtracer/GeometryLight.ispc
  render/pathtracer/materials/Material.ispc
  render/pathtracer/materials/OBJ.ispc
  render/pathtracer/materials/OBJ.cpp
  render/pathtracer/materials/Velvet.ispc
  render/pathtracer/materials/Velvet.cpp
  render/pathtracer/materials/Metal.ispc
  render/pathtracer/materials/Metal.cpp
  render/pathtracer/materials/ThinGlass.ispc
  render/pathtracer/materials/ThinGlass.cpp
  render/pathtracer/materials/Glass.ispc
  render/pathtracer/materials/Glass.cpp
  render/pathtracer/materials/MetallicPaint.ispc
  render/pathtracer/materials/MetallicPaint.cpp
  render/pathtracer/materials/Plastic.ispc
  render/pathtracer/materials/Plastic.cpp
  render/pathtracer/materials/Matte.ispc
  render/pathtracer/materials/Matte.cpp
  render/pathtracer/materials/Luminous.ispc
  render/pathtracer/materials/Luminous.cpp

  api/API.cpp
  api/Device.cpp
  api/LocalDevice.cpp
)

# -------------------------------------------------------
# Install API headers
# -------------------------------------------------------

OSPRAY_INSTALL_SDK_HEADERS(
  camera/Camera.h
  camera/Camera.ih
  camera/OrthographicCamera.h
  camera/OrthographicCamera.ih
  camera/PanoramicCamera.h
  camera/PanoramicCamera.ih
  camera/PerspectiveCamera.h
  camera/PerspectiveCamera.ih
  DESTINATION camera
)

OSPRAY_INSTALL_SDK_HEADERS(
  common/Data.h
  common/DifferentialGeometry.ih
  common/Library.h
  common/Managed.h
  common/Material.h
  common/Material.ih
  common/Model.h
  common/Model.ih
  common/ObjectHandle.h
  common/OSPCommon.h
  common/OSPCommon.ih
  common/Ray.h
  common/Ray.ih
  common/Texture.h
  common/Thread.h
  common/Util.h
  DESTINATION common
)

OSPRAY_INSTALL_SDK_HEADERS(
  common/tasking/async.h
  common/tasking/parallel_for.h
  common/tasking/TaskingTypeTraits.h
  common/tasking/TaskSys.h
  DESTINATION common/tasking
)

OSPRAY_INSTALL_SDK_HEADERS(
  fb/FrameBuffer.h
  fb/FrameBuffer.ih
  fb/PixelOp.h
  fb/Tile.h
  fb/Tile.ih
  DESTINATION fb
)

OSPRAY_INSTALL_SDK_HEADERS(
  geometry/Cylinders.h
  geometry/Geometry.h
  geometry/Geometry.ih
  geometry/Instance.h
  geometry/Isosurfaces.h
  geometry/Slices.h
  geometry/Spheres.h
  geometry/StreamLines.h
  geometry/TriangleMesh.h
  geometry/TriangleMesh.ih
  DESTINATION geometry
)

OSPRAY_INSTALL_SDK_HEADERS(
  lights/AmbientLight.h
  lights/DirectionalLight.h
  lights/HDRILight.h
  lights/Light.h
  lights/Light.ih
  lights/PointLight.h
  lights/QuadLight.h
  lights/SpotLight.h
  DESTINATION lights
)

OSPRAY_INSTALL_SDK_HEADERS(
  #FIXME: check if all of these are used...
  math/AffineSpace.ih
  math/box.ih
  math/Distribution1D.ih
  math/Distribution2D.ih
  math/LinearSpace.ih
  math/math.ih
  math/random.ih
  math/sampling.ih
  math/vec.ih
  DESTINATION math
)

OSPRAY_INSTALL_SDK_HEADERS(
  render/LoadBalancer.h
  render/Renderer.h
  render/Renderer.ih
  render/util.h
  render/util.ih
  DESTINATION render
)

#TODO: all the specific renderer headers...

OSPRAY_INSTALL_SDK_HEADERS(
  texture/Texture2D.h
  texture/Texture2D.ih
  texture/TextureParam.ih
  DESTINATION texture
)

OSPRAY_INSTALL_SDK_HEADERS(
  transferFunction/LinearTransferFunction.h
  transferFunction/LinearTransferFunction.ih
  transferFunction/TransferFunction.h
  transferFunction/TransferFunction.ih
  DESTINATION transferFunction
)

OSPRAY_INSTALL_SDK_HEADERS(
  volume/BlockBrickedVolume.h
  volume/BlockBrickedVolume.ih
  volume/GridAccelerator.ih
  volume/GhostBlockBrickedVolume.h
  volume/GhostBlockBrickedVolume.ih
  volume/SharedStructuredVolume.h
  volume/SharedStructuredVolume.ih
  volume/StructuredVolume.h
  volume/StructuredVolume.ih
  volume/Volume.h
  volume/Volume.ih
  DESTINATION volume
)

<<<<<<< HEAD
# -------------------------------------------------------
# MPI components
# -------------------------------------------------------
IF (OSPRAY_MPI)
  # if mpi mode is enabled, we have to configure the right mpi
  # compiler etc.
  OSPRAY_CONFIGURE_MPI()

  SET(OSPRAY_SOURCES ${OSPRAY_SOURCES}
    mpi/buffers.h
    mpi/command.h
    mpi/command.cpp

    mpi/MPIDevice.cpp
    mpi/MPICommon.cpp
    mpi/MPILoadBalancer.cpp
    mpi/worker.cpp
    mpi/Work.cpp

    mpi/async/Messaging.cpp
    mpi/async/SimpleSendRecvMessaging.cpp
    mpi/async/MultiIsendIrecvMessaging.cpp
    mpi/async/BatchedIsendIrecvMessaging.cpp
    mpi/async/CommLayer.cpp

    mpi/DistributedFrameBuffer.cpp
    mpi/DistributedFrameBuffer.ispc
    mpi/DistributedFrameBuffer_TileTypes.cpp

  )
ENDIF()

=======
>>>>>>> a378c314
##############################################################
# build the ospray library (using flags and compilers as configured by
# CONFIGURE_OSPRAY() and/or CONFIGURE_MPI()
##############################################################

SET(OSPRAY_LIBS
  ospray_common
  ${CMAKE_THREAD_LIBS_INIT}
  ${CMAKE_DL_LIBS}
  ${EMBREE_LIBRARIES}
  ${TASKING_SYSTEM_LIBS}
)

IF (WIN32)
  LIST(APPEND OSPRAY_LIBS ws2_32)
ENDIF()

OSPRAY_CREATE_LIBRARY(ospray ${OSPRAY_SOURCES} LINK ${OSPRAY_LIBS})

# export ISPC SDK symbols on Windows
IF (WIN32 AND OSPRAY_BUILD_ISA STREQUAL "ALL")
 SET_TARGET_PROPERTIES(ospray PROPERTIES LINK_FLAGS
                       "/DEF:${PROJECT_SOURCE_DIR}/ospray/ospray.def")
ENDIF()

# -------------------------------------------------------
# MPI components
# -------------------------------------------------------
IF (OSPRAY_MPI)
  ADD_SUBDIRECTORY(mpi)
ENDIF()

# build ospTutorial, for testing
ADD_EXECUTABLE(ospTutorial ../apps/ospTutorial.cpp)
OSPRAY_EXE_LINK_LIBRARIES(ospTutorial ospray ospray_common)
IF (OSPRAY_MPI)
  OSPRAY_EXE_LINK_LIBRARIES(ospTutorial ospray_mpi)
ENDIF()
# C version
ADD_EXECUTABLE(ospTutorialC ../apps/ospTutorial.c)
OSPRAY_EXE_LINK_LIBRARIES(ospTutorialC ospray ospray_common)
IF (OSPRAY_MPI)
  OSPRAY_EXE_LINK_LIBRARIES(ospTutorialC ospray_mpi)
ENDIF()

##############################################################
# Configure find_package files
##############################################################

INCLUDE(${CMAKE_SOURCE_DIR}/cmake/ospray_cmake_config.cmake)<|MERGE_RESOLUTION|>--- conflicted
+++ resolved
@@ -349,41 +349,6 @@
   DESTINATION volume
 )
 
-<<<<<<< HEAD
-# -------------------------------------------------------
-# MPI components
-# -------------------------------------------------------
-IF (OSPRAY_MPI)
-  # if mpi mode is enabled, we have to configure the right mpi
-  # compiler etc.
-  OSPRAY_CONFIGURE_MPI()
-
-  SET(OSPRAY_SOURCES ${OSPRAY_SOURCES}
-    mpi/buffers.h
-    mpi/command.h
-    mpi/command.cpp
-
-    mpi/MPIDevice.cpp
-    mpi/MPICommon.cpp
-    mpi/MPILoadBalancer.cpp
-    mpi/worker.cpp
-    mpi/Work.cpp
-
-    mpi/async/Messaging.cpp
-    mpi/async/SimpleSendRecvMessaging.cpp
-    mpi/async/MultiIsendIrecvMessaging.cpp
-    mpi/async/BatchedIsendIrecvMessaging.cpp
-    mpi/async/CommLayer.cpp
-
-    mpi/DistributedFrameBuffer.cpp
-    mpi/DistributedFrameBuffer.ispc
-    mpi/DistributedFrameBuffer_TileTypes.cpp
-
-  )
-ENDIF()
-
-=======
->>>>>>> a378c314
 ##############################################################
 # build the ospray library (using flags and compilers as configured by
 # CONFIGURE_OSPRAY() and/or CONFIGURE_MPI()
