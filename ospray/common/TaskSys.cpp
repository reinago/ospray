--- conflicted
+++ resolved
@@ -270,16 +270,9 @@
       numThreads = std::min(numThreads,(size_t)embree::getNumberOfLogicalThreads());
 #endif
     }
-    PRINT(numThreads);
-
     /* generate all threads */
     for (size_t t=1; t<numThreads; t++) {
-<<<<<<< HEAD
-      // embree::createThread((embree::thread_func)TaskSys::threadStub,NULL,4*1024*1024,(t+1)%numThreads);
 #if 1
-=======
-#if 0
->>>>>>> 588f9322
       // embree will not assign affinity
       int coreID = -1;
 #else
