// ======================================================================== //
// Copyright 2009-2015 Intel Corporation                                    //
//                                                                          //
// Licensed under the Apache License, Version 2.0 (the "License");          //
// you may not use this file except in compliance with the License.         //
// You may obtain a copy of the License at                                  //
//                                                                          //
//     http://www.apache.org/licenses/LICENSE-2.0                           //
//                                                                          //
// Unless required by applicable law or agreed to in writing, software      //
// distributed under the License is distributed on an "AS IS" BASIS,        //
// WITHOUT WARRANTIES OR CONDITIONS OF ANY KIND, either express or implied. //
// See the License for the specific language governing permissions and      //
// limitations under the License.                                           //
// ======================================================================== //

#pragma once

/*! \file OSPCommon.h Defines common types and classes that _every_
  ospray file should know about */

<<<<<<< HEAD
// mpi, if we need it
#ifdef OSPRAY_MPI_DISTRIBUTED
# include <mpi.h>
#endif

#ifdef __WIN32__
=======
#ifdef _WIN32
// ----------- windows only -----------
>>>>>>> 63bb299b
# define _USE_MATH_DEFINES 1
# include <cmath>
# include <math.h>
# ifdef _M_X64
typedef long long ssize_t;
# else
typedef int ssize_t;
# endif
#else
// ----------- NOT windows -----------
# include "unistd.h"
#endif

#include "OSPRayCMakeConfig.h"

// embree
#include "common/math/vec2.h"
#include "common/math/vec3.h"
#include "common/math/vec4.h"
#include "common/math/bbox.h"
#include "common/math/affinespace.h"
#include "common/sys/ref.h"
//#include "common/sys/taskscheduler.h"
#ifdef __NEW_EMBREE__
# include "common/sys/atomic.h"
# include "common/sys/condition.h"
# include <unistd.h>
#else
# include "common/sys/sync/atomic.h"
# include "common/sys/sync/condition.h"
#endif

// ospray
#include "ospray/common/OSPDataType.h"

// std
#include <stdint.h> // for int64_t etc
#include <sstream>

#ifdef _WIN32
#  ifdef ospray_EXPORTS
#    define OSPRAY_INTERFACE __declspec(dllexport)
#  else
#    define OSPRAY_INTERFACE __declspec(dllimport)
#  endif
#else
#  define OSPRAY_INTERFACE
#endif


// for MIC, disable the 'variable declared bbut never referenced'
// warning, else the ISPC-generated code produces _far_ too many such
// outputs
#if defined(__INTEL_COMPILER) && defined(__MIC__)
#pragma warning(disable:177 ) // variable declared but was never referenced
#endif

#ifdef OSPRAY_TARGET_MIC
inline void* operator new(size_t size) throw(std::bad_alloc) { return embree::alignedMalloc(size); }       
inline void operator delete(void* ptr) throw() { embree::alignedFree(ptr); }      
inline void* operator new[](size_t size) throw(std::bad_alloc) { return embree::alignedMalloc(size); }  
inline void operator delete[](void* ptr) throw() { embree::alignedFree(ptr); }    
#endif

//! main namespace for all things ospray (for internal code)
namespace ospray {

  using embree::one;
  using embree::empty;
  using embree::zero;
  using embree::inf;
  using embree::deg2rad;
  using embree::clamp;

  /*! basic types */
  typedef ::int64_t int64;
  typedef ::uint64_t uint64;

  typedef ::int32_t int32;
  typedef ::uint32_t uint32;

  typedef ::int16_t int16;
  typedef ::uint16_t uint16;

  typedef ::int8_t int8;
  typedef ::uint8_t uint8;

  typedef ::int64_t index_t;

  /*! OSPRay's two-int vector class */
  typedef embree::Vec2i    vec2i;
  /*! OSPRay's three-unsigned char vector class */
  typedef embree::Vec3<uint8> vec3uc;
  /*! OSPRay's 4x unsigned char vector class */
  typedef embree::Vec4<uint8> vec4uc;
  /*! OSPRay's 2x uint32 vector class */
  typedef embree::Vec2<uint32> vec2ui;
  /*! OSPRay's 3x uint32 vector class */
  typedef embree::Vec3<uint32> vec3ui;
  /*! OSPRay's 4x uint32 vector class */
  typedef embree::Vec4<uint32> vec4ui;
  /*! OSPRay's 3x int32 vector class */
  typedef embree::Vec3<int32>  vec3i;
  /*! OSPRay's four-int vector class */
  typedef embree::Vec4i    vec4i;
  /*! OSPRay's two-float vector class */
  typedef embree::Vec2f    vec2f;
  /*! OSPRay's three-float vector class */
  typedef embree::Vec3f    vec3f;
  /*! OSPRay's three-float vector class (aligned to 16b-boundaries) */
  typedef embree::Vec3fa   vec3fa;
  /*! OSPRay's four-float vector class */
  typedef embree::Vec4f    vec4f;

  typedef embree::BBox<vec2ui>   box2ui;
  typedef embree::BBox<vec2i>    region2i;
  typedef embree::BBox<vec2ui>   region2ui;

  typedef embree::BBox<vec3i>    box3i;
  typedef embree::BBox<vec3ui>   box3ui;
  
  typedef embree::BBox3f         box3f;
  typedef embree::BBox3fa        box3fa;
  typedef embree::BBox<vec3uc>   box3uc;
  typedef embree::BBox<vec4f>    box4f;
  typedef embree::BBox3fa        box3fa;
  
  /*! affice space transformation */
  typedef embree::AffineSpace3f  affine3f;
  typedef embree::AffineSpace3fa affine3fa;
  typedef embree::AffineSpace3f  AffineSpace3f;
  typedef embree::AffineSpace3fa AffineSpace3fa;

  typedef embree::LinearSpace3f  linear3f;
  typedef embree::LinearSpace3fa linear3fa;
  typedef embree::LinearSpace3f  LinearSpace3f;
  typedef embree::LinearSpace3fa LinearSpace3fa;

  using   embree::Ref;
  using   embree::RefCount;

  /*! return system time in seconds */
  OSPRAY_INTERFACE double getSysTime();

  void init(int *ac, const char ***av);

  /*! remove specified num arguments from an ac/av arglist */
  OSPRAY_INTERFACE void removeArgs(int &ac, char **&av, int where, int howMany);
  /*! for debugging. compute a checksum for given area range... */
  OSPRAY_INTERFACE void *computeCheckSum(const void *ptr, size_t numBytes);

  OSPRAY_INTERFACE void doAssertion(const char *file, int line, const char *expr, const char *expl);
#ifdef NDEBUG
# define Assert(expr) /* nothing */
# define Assert2(expr,expl) /* nothing */
# define AssertError(errMsg) /* nothing */
#else
# define Assert(expr)                                                   \
  ((void)((expr) ? 0 : ((void)ospray::doAssertion(__FILE__, __LINE__, #expr, NULL), 0)))
# define Assert2(expr,expl)                                             \
  ((void)((expr) ? 0 : ((void)ospray::doAssertion(__FILE__, __LINE__, #expr, expl), 0)))
# define AssertError(errMsg)                            \
  doAssertion(__FILE__,__LINE__, (errMsg), NULL)
#endif

  inline size_t rdtsc() { return ::rdtsc(); }

  /*! logging level (cmdline: --osp:loglevel \<n\>) */
  extern uint32 logLevel;
  /*! whether we're running in debug mode (cmdline: --osp:debug) */
  extern bool debugMode;
  /*! number of Embree threads to use, 0 for the default number. (cmdline: --osp:numthreads \<n\>) */
  extern uint32 numThreads;

  /*! error handling callback to be used by embree */
  //  void error_handler(const RTCError code, const char *str);

  /*! size of OSPDataType */
  size_t sizeOf(OSPDataType type);

  /*! Convert a type string to an OSPDataType. */
  OSPDataType typeForString(const char *string);

  struct WarnOnce {
    WarnOnce(const std::string &s);
  private:
    const std::string s;
  };

  /*! added pretty-print function for large numbers, printing 10000000 as "10M" instead */
  inline std::string prettyNumber(const size_t s) {
    double val = s;
    char result[100];
    if (val >= 1e12f) {
      sprintf(result,"%.1fT",val/1e12f);
    } else if (val >= 1e9f) {
      sprintf(result,"%.1fG",val/1e9f);
    } else if (val >= 1e6f) {
      sprintf(result,"%.1fM",val/1e6f);
    } else if (val >= 1e3f) {
      sprintf(result,"%.1fK",val/1e3f);
    } else {
      sprintf(result,"%lu",s);
    }
    return result;
  }
} // ::ospray

#define NOTIMPLEMENTED    throw std::runtime_error(std::string(__PRETTY_FUNCTION__)+": not implemented...");

#define divRoundUp(X,Y) (((X)+(Y)-1)/(Y))
  
<|MERGE_RESOLUTION|>--- conflicted
+++ resolved
@@ -19,17 +19,13 @@
 /*! \file OSPCommon.h Defines common types and classes that _every_
   ospray file should know about */
 
-<<<<<<< HEAD
 // mpi, if we need it
 #ifdef OSPRAY_MPI_DISTRIBUTED
 # include <mpi.h>
 #endif
 
-#ifdef __WIN32__
-=======
-#ifdef _WIN32
+#if defined(__WIN32__) || defined(_WIN32)
 // ----------- windows only -----------
->>>>>>> 63bb299b
 # define _USE_MATH_DEFINES 1
 # include <cmath>
 # include <math.h>
