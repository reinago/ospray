/********************************************************************* *\
 * INTEL CORPORATION PROPRIETARY INFORMATION                            
 * This software is supplied under the terms of a license agreement or  
 * nondisclosure agreement with Intel Corporation and may not be copied 
 * or disclosed except in accordance with the terms of that agreement.  
 * Copyright (C) 2014 Intel Corporation. All Rights Reserved.           
 ********************************************************************* */

#include "model.h"
// embree stuff
#include "embree2/rtcore.h"
#include "embree2/rtcore_scene.h"
#include "embree2/rtcore_geometry.h"
// ispc side
#include "model_ispc.h"

#include "ospray/geometry/trianglemesh.h"

namespace ospray {
  using std::cout;
  using std::endl;

  Model::Model()
  {
    this->ispcEquivalent = ispc::Model_create(this);
  }
  void Model::finalize()
  {
    if (logLevel > 2) {
      cout << "=======================================================" << endl;
      cout << "Finalizing model, has " << geometry.size() << " geometries" << endl;
    }

    ispc::Model_init(getIE(), geometry.size());
    embreeSceneHandle = (RTCScene)ispc::Model_getEmbreeSceneHandle(getIE());

    // for now, only implement triangular geometry...
    for (size_t i=0; i < geometry.size(); i++) {
      geometry[i]->finalize(this);
      ispc::Model_setGeometry(getIE(), i, geometry[i]->getIE());
    }
<<<<<<< HEAD
    
    cout << "committing" << endl;
=======

    sleep(1);
    cout << "calling rtcCommit(" << embreeSceneHandle << ")" << endl;
>>>>>>> a622e8e2
    rtcCommit(embreeSceneHandle);
    cout << "commited and built." << endl;
    cout << "Printing checksums of triangle geometries after build ... see if they still match!" << endl;
    for (int i=0;i<geometry.size();i++) {
      TriangleMesh *tm = dynamic_cast<TriangleMesh*>(geometry[i].ptr);
      if (tm) {
        PING;
        PRINT(computeCheckSum(tm->vertex,tm->vertexData->numItems*sizeof(tm->vertex[0])));
        PRINT(computeCheckSum(tm->index,tm->indexData->numItems*sizeof(tm->index[0])));
      }
    }
  }
}<|MERGE_RESOLUTION|>--- conflicted
+++ resolved
@@ -39,14 +39,9 @@
       geometry[i]->finalize(this);
       ispc::Model_setGeometry(getIE(), i, geometry[i]->getIE());
     }
-<<<<<<< HEAD
     
     cout << "committing" << endl;
-=======
 
-    sleep(1);
-    cout << "calling rtcCommit(" << embreeSceneHandle << ")" << endl;
->>>>>>> a622e8e2
     rtcCommit(embreeSceneHandle);
     cout << "commited and built." << endl;
     cout << "Printing checksums of triangle geometries after build ... see if they still match!" << endl;
