// ======================================================================== //
// Copyright 2009-2015 Intel Corporation                                    //
//                                                                          //
// Licensed under the Apache License, Version 2.0 (the "License");          //
// you may not use this file except in compliance with the License.         //
// You may obtain a copy of the License at                                  //
//                                                                          //
//     http://www.apache.org/licenses/LICENSE-2.0                           //
//                                                                          //
// Unless required by applicable law or agreed to in writing, software      //
// distributed under the License is distributed on an "AS IS" BASIS,        //
// WITHOUT WARRANTIES OR CONDITIONS OF ANY KIND, either express or implied. //
// See the License for the specific language governing permissions and      //
// limitations under the License.                                           //
// ======================================================================== //

#include "ospray/include/ospray/ospray.h"
#include "ospray/render/Renderer.h"
#include "ospray/camera/Camera.h"
#include "ospray/common/Material.h"
#include "ospray/volume/Volume.h"
#include "ospray/transferFunction/TransferFunction.h"
#include "LocalDevice.h"
#include "ospray/common/OSPCommon.h"
#include "ospray/common/Core.h"

#if 1
# define LOG(a) if (ospray::logLevel > 2) std::cout << "#ospray: " << a << std::endl;
#else
# define LOG(a) /*ignore*/
#endif

/*! \file api.cpp implements the public ospray api functions by
  routing them to a respective \ref device */
namespace ospray {

  using std::endl;
  using std::cout;

#if OSPRAY_MPI
  namespace mpi {
    ospray::api::Device *createMPI_ListenForWorkers(int *ac, const char **av,
                                                    const char *fileNameToStorePortIn);
    ospray::api::Device *createMPI_LaunchWorkerGroup(int *ac, const char **av,
                                                     const char *launchCommand);
    ospray::api::Device *createMPI_runOnExistingRanks(int *ac, const char **av, 
                                                      bool ranksBecomeWorkers);
    ospray::api::Device *createMPI_RanksBecomeWorkers(int *ac, const char **av)
    { return createMPI_runOnExistingRanks(ac,av,true); }

    void initDistributedAPI(int *ac, char ***av, OSPDRenderMode mpiMode);
  }
#endif

#if OSPRAY_MIC_COI
  namespace coi {
    ospray::api::Device *createCoiDevice(int *ac, const char **av);
  }
#endif

} // ::ospray

#define ASSERT_DEVICE() if (ospray::api::Device::current == NULL)       \
    throw std::runtime_error("OSPRay not yet initialized "              \
                             "(most likely this means you tried to "    \
                             "call an ospray API function before "      \
                             "first calling ospInit())");

using namespace ospray;

extern "C" void ospInit(int *_ac, const char **_av)
{
  if (ospray::api::Device::current)
    throw std::runtime_error("OSPRay error: device already exists "
                             "(did you call ospInit twice?)");

  /* call ospray::init to properly parse common args like
     --osp:verbose, --osp:debug etc */
  ospray::init(_ac,&_av);

  const char *OSP_MPI_LAUNCH_FROM_ENV = getenv("OSPRAY_MPI_LAUNCH");

  if (OSP_MPI_LAUNCH_FROM_ENV) {
#if OSPRAY_MPI
    std::cout << "#osp: launching ospray mpi ring - make sure that mpd is running" << std::endl;
    ospray::api::Device::current
      = mpi::createMPI_LaunchWorkerGroup(_ac,_av,OSP_MPI_LAUNCH_FROM_ENV);
#else
    throw std::runtime_error("OSPRay MPI support not compiled in");
#endif
  }

  if (_ac && _av) {
    // we're only supporting local rendering for now - network device
    // etc to come.
    for (int i=1;i<*_ac;i++) {

      if (std::string(_av[i]) == "--osp:mpi") {
#if OSPRAY_MPI
        removeArgs(*_ac,(char **&)_av,i,1);
        ospray::api::Device::current
          = mpi::createMPI_RanksBecomeWorkers(_ac,_av);
#else
        throw std::runtime_error("OSPRay MPI support not compiled in");
#endif
        --i; 
        continue;
      }

      if (std::string(_av[i]) == "--osp:coi") {
#if OSPRAY_TARGET_MIC
        throw std::runtime_error("The COI device can only be created on the host");
#elif OSPRAY_MIC_COI
        removeArgs(*_ac,(char **&)_av,i,1);
        ospray::api::Device::current
          = ospray::coi::createCoiDevice(_ac,_av);
#else
        throw std::runtime_error("OSPRay's COI support not compiled in");
#endif
        --i; 
        continue;
      }

      if (std::string(_av[i]) == "--osp:mpi-launch") {
#if OSPRAY_MPI
        if (i+2 > *_ac)
          throw std::runtime_error("--osp:mpi-launch expects an argument");
        const char *launchCommand = strdup(_av[i+1]);
        removeArgs(*_ac,(char **&)_av,i,2);
        ospray::api::Device::current
          = mpi::createMPI_LaunchWorkerGroup(_ac,_av,launchCommand);
#else
        throw std::runtime_error("OSPRay MPI support not compiled in");
#endif
        --i; 
        continue;
      }

      const char *listenArgName = "--osp:mpi-listen";
      if (!strncmp(_av[i],listenArgName,strlen(listenArgName))) {
#if OSPRAY_MPI
        const char *fileNameToStorePortIn = NULL;
        if (strlen(_av[i]) > strlen(listenArgName)) {
          fileNameToStorePortIn = strdup(_av[i]+strlen(listenArgName)+1);
        }
        removeArgs(*_ac,(char **&)_av,i,1);
        ospray::api::Device::current
          = mpi::createMPI_ListenForWorkers(_ac,_av,fileNameToStorePortIn);
#else
        throw std::runtime_error("OSPRay MPI support not compiled in");
#endif
        --i; 
        continue;
      }

    }
  }

  // no device created on cmd line, yet, so default to localdevice
  if (ospray::api::Device::current == NULL) {
    ospray::api::Device::current = new ospray::api::LocalDevice(_ac,_av);
  }
}


/*! destroy a given frame buffer.

  due to internal reference counting the framebuffer may or may not be deleted immediately
*/
extern "C" void ospFreeFrameBuffer(OSPFrameBuffer fb)
{
  ASSERT_DEVICE();
  Assert(fb != NULL);
  ospray::api::Device::current->release(fb);
}

extern "C" OSPFrameBuffer ospNewFrameBuffer(const osp::vec2i &size,
                                            const OSPFrameBufferFormat mode,
                                            const int channels)
{
  ASSERT_DEVICE();
  return ospray::api::Device::current->frameBufferCreate(size,mode,channels);
}

//! load module \<name\> from shard lib libospray_module_\<name\>.so, or
extern "C" error_t ospLoadModule(const char *moduleName)
{
  ASSERT_DEVICE();
  return ospray::api::Device::current->loadModule(moduleName);
}

extern "C" const void *ospMapFrameBuffer(OSPFrameBuffer fb,
                                         OSPFrameBufferChannel channel)
{
  ASSERT_DEVICE();
  return ospray::api::Device::current->frameBufferMap(fb,channel);
}

extern "C" void ospUnmapFrameBuffer(const void *mapped,
                                    OSPFrameBuffer fb)
{
  ASSERT_DEVICE();
  Assert(mapped != NULL && "invalid mapped pointer in ospUnmapFrameBuffer");
  ospray::api::Device::current->frameBufferUnmap(mapped,fb);
}

extern "C" OSPModel ospNewModel()
{
  ASSERT_DEVICE();
  return ospray::api::Device::current->newModel();
}

extern "C" void ospAddGeometry(OSPModel model, OSPGeometry geometry)
{
  ASSERT_DEVICE();
  Assert(model != NULL && "invalid model in ospAddGeometry");
  Assert(geometry != NULL && "invalid geometry in ospAddGeometry");
  return ospray::api::Device::current->addGeometry(model,geometry);
}

extern "C" void ospAddVolume(OSPModel model, OSPVolume volume)
{
  ASSERT_DEVICE();
  Assert(model != NULL && "invalid model in ospAddVolume");
  Assert(volume != NULL && "invalid volume in ospAddVolume");
  return ospray::api::Device::current->addVolume(model, volume);
}

extern "C" void ospRemoveGeometry(OSPModel model, OSPGeometry geometry)
{
  ASSERT_DEVICE();
  Assert(model != NULL && "invalid model in ospRemoveGeometry");
  Assert(geometry != NULL && "invalid geometry in ospRemoveGeometry");
  return ospray::api::Device::current->removeGeometry(model, geometry);
}

/*! create a new triangle mesh */
extern "C" OSPTriangleMesh ospNewTriangleMesh()
{
  ASSERT_DEVICE();
  return ospray::api::Device::current->newTriangleMesh();
}

/*! create a new data buffer, with optional init data and control flags */
extern "C" OSPData ospNewData(size_t nitems, OSPDataType format, const void *init, int flags)
{
  ASSERT_DEVICE();
  return ospray::api::Device::current->newData(nitems,format,(void*)init,flags);
}

/*! add a data array to another object */
extern "C" void ospSetData(OSPObject object, const char *bufName, OSPData data)
{
  // assert(!rendering);
  ASSERT_DEVICE();
  LOG("ospSetData(...,\"" << bufName << "\",...)");
  return ospray::api::Device::current->setObject(object,bufName,(OSPObject)data);
}

/*! add an object parameter to another object */
extern "C" void ospSetParam(OSPObject target, const char *bufName, OSPObject value)
{
  ASSERT_DEVICE();
  static bool warned = false;
  if (!warned) {
    std::cout << "'ospSetParam()' has been deprecated. Please use the new naming convention of 'ospSetObject()' instead" << std::endl;
    warned = true;
  }
  LOG("ospSetParam(...,\"" << bufName << "\",...)");
  return ospray::api::Device::current->setObject(target,bufName,value);
}

/*! set/add a pixel op to a frame buffer */
extern "C" void ospSetPixelOp(OSPFrameBuffer fb, OSPPixelOp op)
{
  ASSERT_DEVICE();
  LOG("ospSetPixelOp(...,...)");
  return ospray::api::Device::current->setPixelOp(fb,op);
}

/*! add an object parameter to another object */
extern "C" void ospSetObject(OSPObject target, const char *bufName, OSPObject value)
{
  ASSERT_DEVICE();
  LOG("ospSetObject(...,\"" << bufName << "\",...)");
  return ospray::api::Device::current->setObject(target,bufName,value);
}

/*! \brief create a new pixelOp of given type 

  return 'NULL' if that type is not known */
extern "C" OSPPixelOp ospNewPixelOp(const char *_type)
{
  ASSERT_DEVICE();
  Assert2(_type,"invalid render type identifier in ospNewPixelOp");
  LOG("ospNewPixelOp(" << _type << ")");
  int L = strlen(_type);
  char type[L+1];
  for (int i=0;i<=L;i++) {
    char c = _type[i];
    if (c == '-' || c == ':') c = '_';
    type[i] = c;
  }
  OSPPixelOp pixelOp = ospray::api::Device::current->newPixelOp(type);
  return pixelOp;
}

/*! \brief create a new renderer of given type

  return 'NULL' if that type is not known */
extern "C" OSPRenderer ospNewRenderer(const char *_type)
{
  ASSERT_DEVICE();
  Assert2(_type,"invalid render type identifier in ospNewRenderer");
  LOG("ospNewRenderer(" << _type << ")");
   
  std::string type(_type);
  for (size_t i = 0; i < type.size(); i++) {
    if (type[i] == '-' || type[i] == ':') 
      type[i] = '_';
  }
  OSPRenderer renderer = ospray::api::Device::current->newRenderer(type.c_str());
  if ((ospray::logLevel > 0) && (renderer == NULL)) {
    std::cerr << "#ospray: could not create renderer '" << type << "'" << std::endl;
  }
  return renderer;
}

/*! \brief create a new geometry of given type

  return 'NULL' if that type is not known */
extern "C" OSPGeometry ospNewGeometry(const char *type)
{
  ASSERT_DEVICE();
  Assert(type != NULL && "invalid geometry type identifier in ospNewGeometry");
  LOG("ospNewGeometry(" << type << ")");
  OSPGeometry geometry = ospray::api::Device::current->newGeometry(type);
  if ((ospray::logLevel > 0) && (geometry == NULL))
    std::cerr << "#ospray: could not create geometry '" << type << "'" << std::endl;
  return geometry;
}

/*! \brief create a new material of given type

  return 'NULL' if that type is not known */
extern "C" OSPMaterial ospNewMaterial(OSPRenderer renderer, const char *type)
{
  ASSERT_DEVICE();
  // Assert2(renderer != NULL, "invalid renderer handle in ospNewMaterial");
  Assert2(type != NULL, "invalid material type identifier in ospNewMaterial");
  LOG("ospNewMaterial(" << renderer << ", " << type << ")");
  OSPMaterial material = ospray::api::Device::current->newMaterial(renderer, type);
  if ((ospray::logLevel > 0) && (material == NULL))
    std::cerr << "#ospray: could not create material '" << type << "'" << std::endl;
  return material;
}

extern "C" OSPLight ospNewLight(OSPRenderer renderer, const char *type)
{
  ASSERT_DEVICE();
  Assert2(type != NULL, "invalid light type identifier in ospNewLight");
  LOG("ospNewLight(" << renderer << ", " << type << ")");
  OSPLight light = ospray::api::Device::current->newLight(renderer, type);
  if ((ospray::logLevel > 0) && (light == NULL))
    std::cerr << "#ospray: could not create light '" << type << "'" << std::endl;
  return light;
}

/*! \brief create a new camera of given type

  return 'NULL' if that type is not known */
extern "C" OSPCamera ospNewCamera(const char *type)
{
  ASSERT_DEVICE();
  Assert(type != NULL && "invalid camera type identifier in ospNewCamera");
  LOG("ospNewCamera(" << type << ")");
  OSPCamera camera = ospray::api::Device::current->newCamera(type);
  if ((ospray::logLevel > 0) && (camera == NULL))
    std::cerr << "#ospray: could not create camera '" << type << "'" << std::endl;
  return camera;
}

extern "C" OSPTexture2D ospNewTexture2D(int width,
                                        int height,
                                        OSPDataType type,
                                        void *data,
                                        int flags)
{
  ASSERT_DEVICE();
  Assert2(width > 0, "Width must be greater than 0 in ospNewTexture2D");
  Assert2(height > 0, "Height must be greater than 0 in ospNewTexture2D");
  LOG("ospNewTexture2D( " << width << ", " << height << ", " << type << ", " << data << ", " << flags << ")");
  return ospray::api::Device::current->newTexture2D(width, height, type, data, flags);
}

/*! \brief create a new volume of given type, return 'NULL' if that type is not known */
extern "C" OSPVolume ospNewVolume(const char *type)
{
  ASSERT_DEVICE();
  Assert(type != NULL && "invalid volume type identifier in ospNewVolume");
  LOG("ospNewVolume(" << type << ")");
  OSPVolume volume = ospray::api::Device::current->newVolume(type);
  if (ospray::logLevel > 0) {
    if (volume)
      cout << "ospNewVolume: " << ((ospray::Volume*)volume)->toString() << endl;
    else
      std::cerr << "#ospray: could not create volume '" << type << "'" << std::endl;
  }
  if ((ospray::logLevel > 0) && (volume == NULL))
    std::cerr << "#ospray: could not create volume '" << type << "'" << std::endl;
  return volume;
}

/*! \brief create a new transfer function of given type
  return 'NULL' if that type is not known */
extern "C" OSPTransferFunction ospNewTransferFunction(const char *type)
{
  ASSERT_DEVICE();
  Assert(type != NULL && "invalid transfer function type identifier in ospNewTransferFunction");
  LOG("ospNewTransferFunction(" << type << ")");
  OSPTransferFunction transferFunction = ospray::api::Device::current->newTransferFunction(type);
  if(ospray::logLevel > 0) {
    if(transferFunction)
      cout << "ospNewTransferFunction: " << ((ospray::TransferFunction*)transferFunction)->toString() << endl;
    else
      std::cerr << "#ospray: could not create transfer function '" << type << "'" << std::endl;
  }
  if ((ospray::logLevel > 0) && (transferFunction == NULL))
    std::cerr << "#ospray: could not create transferFunction '" << type << "'" << std::endl;
  return transferFunction;
}

extern "C" void ospFrameBufferClear(OSPFrameBuffer fb,
                                    const ::uint32 fbChannelFlags)
{
  ASSERT_DEVICE();
  ospray::api::Device::current->frameBufferClear(fb,fbChannelFlags);
}

/*! \brief call a renderer to render given model into given framebuffer

  model _may_ be empty (though most framebuffers will expect one!) */
extern "C" void ospRenderFrame(OSPFrameBuffer fb,
                               OSPRenderer renderer,
                               const ::uint32 fbChannelFlags
                               )
{
  ASSERT_DEVICE();
#if 0
  double t0 = ospray::getSysTime();
  ospray::api::Device::current->renderFrame(fb,renderer,fbChannelFlags);
  double t_frame = ospray::getSysTime() - t0;
  static double nom = 0.f;
  static double den = 0.f;
  den = 0.95f*den + 1.f;
  nom = 0.95f*nom + t_frame;
  std::cout << "done rendering, time per frame = " << (t_frame*1000.f) << "ms, avg'ed fps = " << (den/nom) << std::endl;
#else
  // rendering = true;
  ospray::api::Device::current->renderFrame(fb,renderer,fbChannelFlags);
  // rendering = false;
#endif
}

extern "C" void ospCommit(OSPObject object)
{
  // assert(!rendering);

  ASSERT_DEVICE();
  Assert(object && "invalid object handle to commit to");
  LOG("ospCommit(...)");
  ospray::api::Device::current->commit(object);
}

extern "C" void ospSetString(OSPObject _object, const char *id, const char *s)
{
  ASSERT_DEVICE();
  ospray::api::Device::current->setString(_object,id,s);
}

extern "C" void ospSetf(OSPObject _object, const char *id, float x)
{
  ASSERT_DEVICE();
  ospray::api::Device::current->setFloat(_object,id,x);
}

extern "C" void ospSet1f(OSPObject _object, const char *id, float x)
{
  ASSERT_DEVICE();
  ospray::api::Device::current->setFloat(_object,id,x);
}
extern "C" void ospSet1i(OSPObject _object, const char *id, ::int32 x)
{
  ASSERT_DEVICE();
  ospray::api::Device::current->setInt(_object,id,x);
}

extern "C" void ospSeti(OSPObject _object, const char *id, int x)
{
  ASSERT_DEVICE();
  ospray::api::Device::current->setInt(_object,id,x);
}

/*! Copy data into the given volume. */
extern "C" int ospSetRegion(OSPVolume object, void *source, osp::vec3i index, osp::vec3i count) {
  ASSERT_DEVICE();
  return(ospray::api::Device::current->setRegion(object, source, index, count));
}

/*! add a vec2f parameter to an object */
extern "C" void ospSetVec2f(OSPObject _object, const char *id, const osp::vec2f &v)
{
  ASSERT_DEVICE();
  ospray::api::Device::current->setVec2f(_object, id, v);
}

/*! add a vec2i parameter to an object */
extern "C" void ospSetVec2i(OSPObject _object, const char *id, const osp::vec2i &v)
{
  ASSERT_DEVICE();
  ospray::api::Device::current->setVec2i(_object, id, v);
}
/*! add a vec3f parameter to another object */
extern "C" void ospSetVec3f(OSPObject _object, const char *id, const osp::vec3f &v)
{
  ASSERT_DEVICE();
  ospray::api::Device::current->setVec3f(_object,id,v);
}

/*! add a vec3i parameter to another object */
extern "C" void ospSetVec3i(OSPObject _object, const char *id, const osp::vec3i &v)
{
  ASSERT_DEVICE();
  ospray::api::Device::current->setVec3i(_object,id,v);
}

/*! add a vec2f parameter to another object */
extern "C" void ospSet2f(OSPObject _object, const char *id, float x, float y)
{
  ASSERT_DEVICE();
  ospSetVec2f(_object,id,vec2f(x,y));
}

/*! add a vec2f parameter to another object */
extern "C" void ospSet2fv(OSPObject _object, const char *id, const float *xy)
{
  ASSERT_DEVICE();
  ospSetVec2f(_object,id,vec2f(xy[0],xy[1]));
}

/*! add a vec2i parameter to another object */
extern "C" void ospSet2i(OSPObject _object, const char *id, int x, int y)
{
  ASSERT_DEVICE();
  ospSetVec2i(_object,id,vec2i(x,y));
}

/*! add a vec2i parameter to another object */
extern "C" void ospSet2iv(OSPObject _object, const char *id, const int *xy)
{
  ASSERT_DEVICE();
  ospSetVec2i(_object,id,vec2i(xy[0],xy[1]));
}

/*! add a vec3f parameter to another object */
extern "C" void ospSet3f(OSPObject _object, const char *id, float x, float y, float z)
{
  ASSERT_DEVICE();
  ospSetVec3f(_object,id,vec3f(x,y,z));
}

/*! add a vec3f parameter to another object */
extern "C" void ospSet3fv(OSPObject _object, const char *id, const float *xyz)
{
  ASSERT_DEVICE();
  ospSetVec3f(_object,id,vec3f(xyz[0],xyz[1],xyz[2]));
}

/*! add a vec3i parameter to another object */
extern "C" void ospSet3i(OSPObject _object, const char *id, int x, int y, int z)
{
  ASSERT_DEVICE();
  ospSetVec3i(_object,id,vec3f(x,y,z));
}

/*! add a vec3i parameter to another object */
extern "C" void ospSet3iv(OSPObject _object, const char *id, const int *xyz)
{
  ASSERT_DEVICE();
  ospSetVec3i(_object,id,vec3f(xyz[0],xyz[1],xyz[2]));
}

/*! add a void pointer to another object */
extern "C" void ospSetVoidPtr(OSPObject _object, const char *id, void *v)
{
  ASSERT_DEVICE();
  ospray::api::Device::current->setVoidPtr(_object,id,v);
}

extern "C" void ospRelease(OSPObject _object)
{
  ASSERT_DEVICE();
  if (!_object) return;
  ospray::api::Device::current->release(_object);
}

//! assign given material to given geometry
extern "C" void ospSetMaterial(OSPGeometry geometry, OSPMaterial material)
{
  ASSERT_DEVICE();
  Assert2(geometry,"NULL geometry passed to ospSetMaterial");
  ospray::api::Device::current->setMaterial(geometry,material);
}

//! Get the handle of the named data array associated with an object.
extern "C" int ospGetData(OSPObject object, const char *name, OSPData *value) {
  ASSERT_DEVICE();
  return(ospray::api::Device::current->getData(object, name, value));
}

//! Get a copy of the data in an array (the application is responsible for freeing this pointer).
extern "C" int ospGetDataValues(OSPData object, void **pointer, size_t *count, OSPDataType *type) {
  ASSERT_DEVICE();
  return(ospray::api::Device::current->getDataValues(object, pointer, count, type));
}

//! Get the named scalar floating point value associated with an object.
extern "C" int ospGetf(OSPObject object, const char *name, float *value) {
  ASSERT_DEVICE();
  return(ospray::api::Device::current->getf(object, name, value));
}

//! Get the named scalar integer associated with an object.
extern "C" int ospGeti(OSPObject object, const char *name, int *value) {
  ASSERT_DEVICE();
  return(ospray::api::Device::current->geti(object, name, value));
}

//! Get the material associated with a geometry object.
extern "C" int ospGetMaterial(OSPGeometry geometry, OSPMaterial *value) {
  ASSERT_DEVICE();
  return(ospray::api::Device::current->getMaterial(geometry, value));
}

//! Get the named object associated with an object.
extern "C" int ospGetObject(OSPObject object, const char *name, OSPObject *value) {
  ASSERT_DEVICE();
  return(ospray::api::Device::current->getObject(object, name, value));
}

//! Retrieve a NULL-terminated list of the parameter names associated with an object.
extern "C" int ospGetParameters(OSPObject object, char ***value) {
  ASSERT_DEVICE();
  return(ospray::api::Device::current->getParameters(object, value));
}

//! Get a pointer to a copy of the named character string associated with an object.
extern "C" int ospGetString(OSPObject object, const char *name, char **value) {
  ASSERT_DEVICE();
  return(ospray::api::Device::current->getString(object, name, value));
}

//! Get the type of the named parameter or the given object (if 'name' is NULL).
extern "C" int ospGetType(OSPObject object, const char *name, OSPDataType *value) {
  ASSERT_DEVICE();
  return(ospray::api::Device::current->getType(object, name, value));
}

//! Get the named 2-vector floating point value associated with an object.
extern "C" int ospGetVec2f(OSPObject object, const char *name, osp::vec2f *value) {
  ASSERT_DEVICE();
  return(ospray::api::Device::current->getVec2f(object, name, value));
}

//! Get the named 3-vector floating point value associated with an object.
extern "C" int ospGetVec3f(OSPObject object, const char *name, osp::vec3f *value) {
  ASSERT_DEVICE();
  return(ospray::api::Device::current->getVec3f(object, name, value));
}

//! Get the named 3-vector integer value associated with an object.
extern "C" int ospGetVec3i(OSPObject object, const char *name, osp::vec3i *value) {
  ASSERT_DEVICE();
  return(ospray::api::Device::current->getVec3i(object, name, value));
}

/*! \brief create a new instance geometry that instantiates another
  model.  the resulting geometry still has to be added to another
  model via ospAddGeometry */
extern "C" OSPGeometry ospNewInstance(OSPModel modelToInstantiate,
                                      const osp::affine3f &xfm)
{
  ASSERT_DEVICE();
  // return ospray::api::Device::current->newInstance(modelToInstantiate,xfm);
  OSPGeometry geom = ospNewGeometry("instance");
  ospSet3fv(geom,"xfm.l.vx",&xfm.l.vx.x);
  ospSet3fv(geom,"xfm.l.vy",&xfm.l.vy.x);
  ospSet3fv(geom,"xfm.l.vz",&xfm.l.vz.x);
  ospSet3fv(geom,"xfm.p",&xfm.p.x);
  ospSetObject(geom,"model",modelToInstantiate);
  return geom;
}

extern "C" void ospPick(OSPPickResult *result, OSPRenderer renderer, const osp::vec2f &screenPos)
{
  ASSERT_DEVICE();
  Assert2(renderer, "NULL renderer passed to ospPick");
  if (!result) return;
  *result = ospray::api::Device::current->pick(renderer, screenPos);
}

extern "C" OSPPickData ospUnproject(OSPRenderer renderer, const osp::vec2f &screenPos)
{
  static bool warned = false;
  if (!warned) {
    std::cout << "'ospUnproject()' has been deprecated. Please use the new function 'ospPick()' instead" << std::endl;
    warned = true;
  }
  ASSERT_DEVICE();
  Assert2(renderer, "NULL renderer passed to ospUnproject");
  vec2f flippedScreenPos = vec2f(screenPos.x, 1.0f - screenPos.y);
  OSPPickResult pick = ospray::api::Device::current->pick(renderer, flippedScreenPos);
  OSPPickData res = { pick.hit,  pick.position.x,  pick.position.y,  pick.position.z };
  return res;
}

//! \brief allows for switching the MPI scope from "per rank" to "all ranks" 
extern "C" void ospdApiMode(OSPDApiMode mode)
{
  ASSERT_DEVICE();
  ospray::api::Device::current->apiMode(mode);
}


<<<<<<< HEAD
#if OSPRAY_MPI
//! \brief initialize the ospray engine (for use with MPI-parallel app) 
/*! \detailed Note the application must call this function "INSTEAD OF"
  MPI_Init(), NOT "in addition to" */
extern "C" void ospdMpiInit(int *ac, char ***av, OSPDRenderMode mode)
{
  if (ospray::api::Device::current != NULL)
    throw std::runtime_error("#osp:mpi: OSPRay already initialized!?");
  ospray::mpi::initDistributedAPI(ac,av,mode);
}

//! the 'lid to the pot' of ospdMpiInit(). 
/*! does both an osp shutdown and an mpi shutdown for the mpi group
  created with ospdMpiInit */
extern "C" void ospdMpiShutdown()
{
}
#endif
=======
  extern "C" void ospSetString(OSPObject _object, const char *id, const char *s)
  {
    ASSERT_DEVICE();
    ospray::api::Device::current->setString(_object,id,s);
  }

  extern "C" void ospSetf(OSPObject _object, const char *id, float x)
  {
    ASSERT_DEVICE();
    ospray::api::Device::current->setFloat(_object,id,x);
  }

  extern "C" void ospSet1f(OSPObject _object, const char *id, float x)
  {
    ASSERT_DEVICE();
    ospray::api::Device::current->setFloat(_object,id,x);
  }
  extern "C" void ospSet1i(OSPObject _object, const char *id, ::int32 x)
  {
    ASSERT_DEVICE();
    ospray::api::Device::current->setInt(_object,id,x);
  }

  extern "C" void ospSeti(OSPObject _object, const char *id, int x)
  {
    ASSERT_DEVICE();
    ospray::api::Device::current->setInt(_object,id,x);
  }

  /*! Copy data into the given volume. */
  extern "C" int ospSetRegion(OSPVolume object, void *source, osp::vec3i index, osp::vec3i count) {
    ASSERT_DEVICE();
    return(ospray::api::Device::current->setRegion(object, source, index, count));
  }

  /*! add a vec2f parameter to an object */
  extern "C" void ospSetVec2f(OSPObject _object, const char *id, const osp::vec2f &v)
  {
    ASSERT_DEVICE();
    ospray::api::Device::current->setVec2f(_object, id, v);
  }

  /*! add a vec2i parameter to an object */
  extern "C" void ospSetVec2i(OSPObject _object, const char *id, const osp::vec2i &v)
  {
    ASSERT_DEVICE();
    ospray::api::Device::current->setVec2i(_object, id, v);
  }
  /*! add a vec3f parameter to another object */
  extern "C" void ospSetVec3f(OSPObject _object, const char *id, const osp::vec3f &v)
  {
    ASSERT_DEVICE();
    ospray::api::Device::current->setVec3f(_object,id,v);
  }

  /*! add a vec3i parameter to another object */
  extern "C" void ospSetVec3i(OSPObject _object, const char *id, const osp::vec3i &v)
  {
    ASSERT_DEVICE();
    ospray::api::Device::current->setVec3i(_object,id,v);
  }

  /*! add a vec2f parameter to another object */
  extern "C" void ospSet2f(OSPObject _object, const char *id, float x, float y)
  {
    ASSERT_DEVICE();
    ospSetVec2f(_object,id,vec2f(x,y));
  }

  /*! add a vec2f parameter to another object */
  extern "C" void ospSet2fv(OSPObject _object, const char *id, const float *xy)
  {
    ASSERT_DEVICE();
    ospSetVec2f(_object,id,vec2f(xy[0],xy[1]));
  }

  /*! add a vec2i parameter to another object */
  extern "C" void ospSet2i(OSPObject _object, const char *id, int x, int y)
  {
    ASSERT_DEVICE();
    ospSetVec2i(_object,id,vec2i(x,y));
  }

  /*! add a vec2i parameter to another object */
  extern "C" void ospSet2iv(OSPObject _object, const char *id, const int *xy)
  {
    ASSERT_DEVICE();
    ospSetVec2i(_object,id,vec2i(xy[0],xy[1]));
  }

  /*! add a vec3f parameter to another object */
  extern "C" void ospSet3f(OSPObject _object, const char *id, float x, float y, float z)
  {
    ASSERT_DEVICE();
    ospSetVec3f(_object,id,vec3f(x,y,z));
  }

  /*! add a vec3f parameter to another object */
  extern "C" void ospSet3fv(OSPObject _object, const char *id, const float *xyz)
  {
    ASSERT_DEVICE();
    ospSetVec3f(_object,id,vec3f(xyz[0],xyz[1],xyz[2]));
  }

  /*! add a vec3i parameter to another object */
  extern "C" void ospSet3i(OSPObject _object, const char *id, int x, int y, int z)
  {
    ASSERT_DEVICE();
    ospSetVec3i(_object,id,vec3f(x,y,z));
  }

  /*! add a vec3i parameter to another object */
  extern "C" void ospSet3iv(OSPObject _object, const char *id, const int *xyz)
  {
    ASSERT_DEVICE();
    ospSetVec3i(_object,id,vec3f(xyz[0],xyz[1],xyz[2]));
  }

  /*! add a void pointer to another object */
  extern "C" void ospSetVoidPtr(OSPObject _object, const char *id, void *v)
  {
    ASSERT_DEVICE();
    ospray::api::Device::current->setVoidPtr(_object,id,v);
  }

  extern "C" void ospRelease(OSPObject _object)
  {
    ASSERT_DEVICE();
    if (!_object) return;
    ospray::api::Device::current->release(_object);
  }

  //! assign given material to given geometry
  extern "C" void ospSetMaterial(OSPGeometry geometry, OSPMaterial material)
  {
    ASSERT_DEVICE();
    Assert2(geometry,"NULL geometry passed to ospSetMaterial");
    ospray::api::Device::current->setMaterial(geometry,material);
  }

  //! Get the handle of the named data array associated with an object.
  extern "C" int ospGetData(OSPObject object, const char *name, OSPData *value) {
    ASSERT_DEVICE();
    return(ospray::api::Device::current->getData(object, name, value));
  }

  //! Get a copy of the data in an array (the application is responsible for freeing this pointer).
  extern "C" int ospGetDataValues(OSPData object, void **pointer, size_t *count, OSPDataType *type) {
    ASSERT_DEVICE();
    return(ospray::api::Device::current->getDataValues(object, pointer, count, type));
  }

  //! Get the named scalar floating point value associated with an object.
  extern "C" int ospGetf(OSPObject object, const char *name, float *value) {
    ASSERT_DEVICE();
    return(ospray::api::Device::current->getf(object, name, value));
  }

  //! Get the named scalar integer associated with an object.
  extern "C" int ospGeti(OSPObject object, const char *name, int *value) {
    ASSERT_DEVICE();
    return(ospray::api::Device::current->geti(object, name, value));
  }

  //! Get the material associated with a geometry object.
  extern "C" int ospGetMaterial(OSPGeometry geometry, OSPMaterial *value) {
    ASSERT_DEVICE();
    return(ospray::api::Device::current->getMaterial(geometry, value));
  }

  //! Get the named object associated with an object.
  extern "C" int ospGetObject(OSPObject object, const char *name, OSPObject *value) {
    ASSERT_DEVICE();
    return(ospray::api::Device::current->getObject(object, name, value));
  }

  //! Retrieve a NULL-terminated list of the parameter names associated with an object.
  extern "C" int ospGetParameters(OSPObject object, char ***value) {
    ASSERT_DEVICE();
    return(ospray::api::Device::current->getParameters(object, value));
  }

  //! Get a pointer to a copy of the named character string associated with an object.
  extern "C" int ospGetString(OSPObject object, const char *name, char **value) {
    ASSERT_DEVICE();
    return(ospray::api::Device::current->getString(object, name, value));
  }

  //! Get the type of the named parameter or the given object (if 'name' is NULL).
  extern "C" int ospGetType(OSPObject object, const char *name, OSPDataType *value) {
    ASSERT_DEVICE();
    return(ospray::api::Device::current->getType(object, name, value));
  }

  //! Get the named 2-vector floating point value associated with an object.
  extern "C" int ospGetVec2f(OSPObject object, const char *name, osp::vec2f *value) {
    ASSERT_DEVICE();
    return(ospray::api::Device::current->getVec2f(object, name, value));
  }

  //! Get the named 3-vector floating point value associated with an object.
  extern "C" int ospGetVec3f(OSPObject object, const char *name, osp::vec3f *value) {
    ASSERT_DEVICE();
    return(ospray::api::Device::current->getVec3f(object, name, value));
  }

  //! Get the named 3-vector integer value associated with an object.
  extern "C" int ospGetVec3i(OSPObject object, const char *name, osp::vec3i *value) {
    ASSERT_DEVICE();
    return(ospray::api::Device::current->getVec3i(object, name, value));
  }

  /*! \brief create a new instance geometry that instantiates another
    model.  the resulting geometry still has to be added to another
    model via ospAddGeometry */
  extern "C" OSPGeometry ospNewInstance(OSPModel modelToInstantiate,
                                        const osp::affine3f &xfm)
  {
    ASSERT_DEVICE();
    // return ospray::api::Device::current->newInstance(modelToInstantiate,xfm);
    OSPGeometry geom = ospNewGeometry("instance");
    ospSet3fv(geom,"xfm.l.vx",&xfm.l.vx.x);
    ospSet3fv(geom,"xfm.l.vy",&xfm.l.vy.x);
    ospSet3fv(geom,"xfm.l.vz",&xfm.l.vz.x);
    ospSet3fv(geom,"xfm.p",&xfm.p.x);
    ospSetObject(geom,"model",modelToInstantiate);
    return geom;
  }

  extern "C" void ospPick(OSPPickResult *result, OSPRenderer renderer, const osp::vec2f &screenPos)
  {
    ASSERT_DEVICE();
    Assert2(renderer, "NULL renderer passed to ospPick");
    if (!result) return;
    *result = ospray::api::Device::current->pick(renderer, screenPos);
  }

  extern "C" OSPPickData ospUnproject(OSPRenderer renderer, const osp::vec2f &screenPos)
  {
    static bool warned = false;
    if (!warned) {
      std::cout << "'ospUnproject()' has been deprecated. Please use the new function 'ospPick()' instead" << std::endl;
      warned = true;
    }
    ASSERT_DEVICE();
    Assert2(renderer, "NULL renderer passed to ospUnproject");
    vec2f flippedScreenPos = vec2f(screenPos.x, 1.0f - screenPos.y);
    OSPPickResult pick = ospray::api::Device::current->pick(renderer, flippedScreenPos);
    OSPPickData res = { pick.hit,  pick.position.x,  pick.position.y,  pick.position.z };
    return res;
  }

  extern "C" void ospSampleVolume(float **results, OSPVolume volume, const osp::vec3f *worldCoordinates, const size_t &count)
  {
    ASSERT_DEVICE();
    Assert2(volume, "NULL volume passed to ospSampleVolume");

    if (count == 0) {
      *results = NULL;
      return;
    }

    Assert2(worldCoordinates, "NULL worldCoordinates passed to ospSampleVolume");

    ospray::api::Device::current->sampleVolume(results, volume, worldCoordinates, count);
  }
>>>>>>> 63bb299b
<|MERGE_RESOLUTION|>--- conflicted
+++ resolved
@@ -709,6 +709,33 @@
   *result = ospray::api::Device::current->pick(renderer, screenPos);
 }
 
+//! \brief allows for switching the MPI scope from "per rank" to "all ranks" 
+extern "C" void ospdApiMode(OSPDApiMode mode)
+{
+  ASSERT_DEVICE();
+  ospray::api::Device::current->apiMode(mode);
+}
+
+
+#if OSPRAY_MPI
+//! \brief initialize the ospray engine (for use with MPI-parallel app) 
+/*! \detailed Note the application must call this function "INSTEAD OF"
+  MPI_Init(), NOT "in addition to" */
+extern "C" void ospdMpiInit(int *ac, char ***av, OSPDRenderMode mode)
+{
+  if (ospray::api::Device::current != NULL)
+    throw std::runtime_error("#osp:mpi: OSPRay already initialized!?");
+  ospray::mpi::initDistributedAPI(ac,av,mode);
+}
+
+//! the 'lid to the pot' of ospdMpiInit(). 
+/*! does both an osp shutdown and an mpi shutdown for the mpi group
+  created with ospdMpiInit */
+extern "C" void ospdMpiShutdown()
+{
+}
+#endif
+
 extern "C" OSPPickData ospUnproject(OSPRenderer renderer, const osp::vec2f &screenPos)
 {
   static bool warned = false;
@@ -724,298 +751,20 @@
   return res;
 }
 
-//! \brief allows for switching the MPI scope from "per rank" to "all ranks" 
-extern "C" void ospdApiMode(OSPDApiMode mode)
-{
-  ASSERT_DEVICE();
-  ospray::api::Device::current->apiMode(mode);
-}
-
-
-<<<<<<< HEAD
-#if OSPRAY_MPI
-//! \brief initialize the ospray engine (for use with MPI-parallel app) 
-/*! \detailed Note the application must call this function "INSTEAD OF"
-  MPI_Init(), NOT "in addition to" */
-extern "C" void ospdMpiInit(int *ac, char ***av, OSPDRenderMode mode)
-{
-  if (ospray::api::Device::current != NULL)
-    throw std::runtime_error("#osp:mpi: OSPRay already initialized!?");
-  ospray::mpi::initDistributedAPI(ac,av,mode);
-}
-
-//! the 'lid to the pot' of ospdMpiInit(). 
-/*! does both an osp shutdown and an mpi shutdown for the mpi group
-  created with ospdMpiInit */
-extern "C" void ospdMpiShutdown()
-{
-}
-#endif
-=======
-  extern "C" void ospSetString(OSPObject _object, const char *id, const char *s)
-  {
-    ASSERT_DEVICE();
-    ospray::api::Device::current->setString(_object,id,s);
-  }
-
-  extern "C" void ospSetf(OSPObject _object, const char *id, float x)
-  {
-    ASSERT_DEVICE();
-    ospray::api::Device::current->setFloat(_object,id,x);
-  }
-
-  extern "C" void ospSet1f(OSPObject _object, const char *id, float x)
-  {
-    ASSERT_DEVICE();
-    ospray::api::Device::current->setFloat(_object,id,x);
-  }
-  extern "C" void ospSet1i(OSPObject _object, const char *id, ::int32 x)
-  {
-    ASSERT_DEVICE();
-    ospray::api::Device::current->setInt(_object,id,x);
-  }
-
-  extern "C" void ospSeti(OSPObject _object, const char *id, int x)
-  {
-    ASSERT_DEVICE();
-    ospray::api::Device::current->setInt(_object,id,x);
-  }
-
-  /*! Copy data into the given volume. */
-  extern "C" int ospSetRegion(OSPVolume object, void *source, osp::vec3i index, osp::vec3i count) {
-    ASSERT_DEVICE();
-    return(ospray::api::Device::current->setRegion(object, source, index, count));
-  }
-
-  /*! add a vec2f parameter to an object */
-  extern "C" void ospSetVec2f(OSPObject _object, const char *id, const osp::vec2f &v)
-  {
-    ASSERT_DEVICE();
-    ospray::api::Device::current->setVec2f(_object, id, v);
-  }
-
-  /*! add a vec2i parameter to an object */
-  extern "C" void ospSetVec2i(OSPObject _object, const char *id, const osp::vec2i &v)
-  {
-    ASSERT_DEVICE();
-    ospray::api::Device::current->setVec2i(_object, id, v);
-  }
-  /*! add a vec3f parameter to another object */
-  extern "C" void ospSetVec3f(OSPObject _object, const char *id, const osp::vec3f &v)
-  {
-    ASSERT_DEVICE();
-    ospray::api::Device::current->setVec3f(_object,id,v);
-  }
-
-  /*! add a vec3i parameter to another object */
-  extern "C" void ospSetVec3i(OSPObject _object, const char *id, const osp::vec3i &v)
-  {
-    ASSERT_DEVICE();
-    ospray::api::Device::current->setVec3i(_object,id,v);
-  }
-
-  /*! add a vec2f parameter to another object */
-  extern "C" void ospSet2f(OSPObject _object, const char *id, float x, float y)
-  {
-    ASSERT_DEVICE();
-    ospSetVec2f(_object,id,vec2f(x,y));
-  }
-
-  /*! add a vec2f parameter to another object */
-  extern "C" void ospSet2fv(OSPObject _object, const char *id, const float *xy)
-  {
-    ASSERT_DEVICE();
-    ospSetVec2f(_object,id,vec2f(xy[0],xy[1]));
-  }
-
-  /*! add a vec2i parameter to another object */
-  extern "C" void ospSet2i(OSPObject _object, const char *id, int x, int y)
-  {
-    ASSERT_DEVICE();
-    ospSetVec2i(_object,id,vec2i(x,y));
-  }
-
-  /*! add a vec2i parameter to another object */
-  extern "C" void ospSet2iv(OSPObject _object, const char *id, const int *xy)
-  {
-    ASSERT_DEVICE();
-    ospSetVec2i(_object,id,vec2i(xy[0],xy[1]));
-  }
-
-  /*! add a vec3f parameter to another object */
-  extern "C" void ospSet3f(OSPObject _object, const char *id, float x, float y, float z)
-  {
-    ASSERT_DEVICE();
-    ospSetVec3f(_object,id,vec3f(x,y,z));
-  }
-
-  /*! add a vec3f parameter to another object */
-  extern "C" void ospSet3fv(OSPObject _object, const char *id, const float *xyz)
-  {
-    ASSERT_DEVICE();
-    ospSetVec3f(_object,id,vec3f(xyz[0],xyz[1],xyz[2]));
-  }
-
-  /*! add a vec3i parameter to another object */
-  extern "C" void ospSet3i(OSPObject _object, const char *id, int x, int y, int z)
-  {
-    ASSERT_DEVICE();
-    ospSetVec3i(_object,id,vec3f(x,y,z));
-  }
-
-  /*! add a vec3i parameter to another object */
-  extern "C" void ospSet3iv(OSPObject _object, const char *id, const int *xyz)
-  {
-    ASSERT_DEVICE();
-    ospSetVec3i(_object,id,vec3f(xyz[0],xyz[1],xyz[2]));
-  }
-
-  /*! add a void pointer to another object */
-  extern "C" void ospSetVoidPtr(OSPObject _object, const char *id, void *v)
-  {
-    ASSERT_DEVICE();
-    ospray::api::Device::current->setVoidPtr(_object,id,v);
-  }
-
-  extern "C" void ospRelease(OSPObject _object)
-  {
-    ASSERT_DEVICE();
-    if (!_object) return;
-    ospray::api::Device::current->release(_object);
-  }
-
-  //! assign given material to given geometry
-  extern "C" void ospSetMaterial(OSPGeometry geometry, OSPMaterial material)
-  {
-    ASSERT_DEVICE();
-    Assert2(geometry,"NULL geometry passed to ospSetMaterial");
-    ospray::api::Device::current->setMaterial(geometry,material);
-  }
-
-  //! Get the handle of the named data array associated with an object.
-  extern "C" int ospGetData(OSPObject object, const char *name, OSPData *value) {
-    ASSERT_DEVICE();
-    return(ospray::api::Device::current->getData(object, name, value));
-  }
-
-  //! Get a copy of the data in an array (the application is responsible for freeing this pointer).
-  extern "C" int ospGetDataValues(OSPData object, void **pointer, size_t *count, OSPDataType *type) {
-    ASSERT_DEVICE();
-    return(ospray::api::Device::current->getDataValues(object, pointer, count, type));
-  }
-
-  //! Get the named scalar floating point value associated with an object.
-  extern "C" int ospGetf(OSPObject object, const char *name, float *value) {
-    ASSERT_DEVICE();
-    return(ospray::api::Device::current->getf(object, name, value));
-  }
-
-  //! Get the named scalar integer associated with an object.
-  extern "C" int ospGeti(OSPObject object, const char *name, int *value) {
-    ASSERT_DEVICE();
-    return(ospray::api::Device::current->geti(object, name, value));
-  }
-
-  //! Get the material associated with a geometry object.
-  extern "C" int ospGetMaterial(OSPGeometry geometry, OSPMaterial *value) {
-    ASSERT_DEVICE();
-    return(ospray::api::Device::current->getMaterial(geometry, value));
-  }
-
-  //! Get the named object associated with an object.
-  extern "C" int ospGetObject(OSPObject object, const char *name, OSPObject *value) {
-    ASSERT_DEVICE();
-    return(ospray::api::Device::current->getObject(object, name, value));
-  }
-
-  //! Retrieve a NULL-terminated list of the parameter names associated with an object.
-  extern "C" int ospGetParameters(OSPObject object, char ***value) {
-    ASSERT_DEVICE();
-    return(ospray::api::Device::current->getParameters(object, value));
-  }
-
-  //! Get a pointer to a copy of the named character string associated with an object.
-  extern "C" int ospGetString(OSPObject object, const char *name, char **value) {
-    ASSERT_DEVICE();
-    return(ospray::api::Device::current->getString(object, name, value));
-  }
-
-  //! Get the type of the named parameter or the given object (if 'name' is NULL).
-  extern "C" int ospGetType(OSPObject object, const char *name, OSPDataType *value) {
-    ASSERT_DEVICE();
-    return(ospray::api::Device::current->getType(object, name, value));
-  }
-
-  //! Get the named 2-vector floating point value associated with an object.
-  extern "C" int ospGetVec2f(OSPObject object, const char *name, osp::vec2f *value) {
-    ASSERT_DEVICE();
-    return(ospray::api::Device::current->getVec2f(object, name, value));
-  }
-
-  //! Get the named 3-vector floating point value associated with an object.
-  extern "C" int ospGetVec3f(OSPObject object, const char *name, osp::vec3f *value) {
-    ASSERT_DEVICE();
-    return(ospray::api::Device::current->getVec3f(object, name, value));
-  }
-
-  //! Get the named 3-vector integer value associated with an object.
-  extern "C" int ospGetVec3i(OSPObject object, const char *name, osp::vec3i *value) {
-    ASSERT_DEVICE();
-    return(ospray::api::Device::current->getVec3i(object, name, value));
-  }
-
-  /*! \brief create a new instance geometry that instantiates another
-    model.  the resulting geometry still has to be added to another
-    model via ospAddGeometry */
-  extern "C" OSPGeometry ospNewInstance(OSPModel modelToInstantiate,
-                                        const osp::affine3f &xfm)
-  {
-    ASSERT_DEVICE();
-    // return ospray::api::Device::current->newInstance(modelToInstantiate,xfm);
-    OSPGeometry geom = ospNewGeometry("instance");
-    ospSet3fv(geom,"xfm.l.vx",&xfm.l.vx.x);
-    ospSet3fv(geom,"xfm.l.vy",&xfm.l.vy.x);
-    ospSet3fv(geom,"xfm.l.vz",&xfm.l.vz.x);
-    ospSet3fv(geom,"xfm.p",&xfm.p.x);
-    ospSetObject(geom,"model",modelToInstantiate);
-    return geom;
-  }
-
-  extern "C" void ospPick(OSPPickResult *result, OSPRenderer renderer, const osp::vec2f &screenPos)
-  {
-    ASSERT_DEVICE();
-    Assert2(renderer, "NULL renderer passed to ospPick");
-    if (!result) return;
-    *result = ospray::api::Device::current->pick(renderer, screenPos);
-  }
-
-  extern "C" OSPPickData ospUnproject(OSPRenderer renderer, const osp::vec2f &screenPos)
-  {
-    static bool warned = false;
-    if (!warned) {
-      std::cout << "'ospUnproject()' has been deprecated. Please use the new function 'ospPick()' instead" << std::endl;
-      warned = true;
-    }
-    ASSERT_DEVICE();
-    Assert2(renderer, "NULL renderer passed to ospUnproject");
-    vec2f flippedScreenPos = vec2f(screenPos.x, 1.0f - screenPos.y);
-    OSPPickResult pick = ospray::api::Device::current->pick(renderer, flippedScreenPos);
-    OSPPickData res = { pick.hit,  pick.position.x,  pick.position.y,  pick.position.z };
-    return res;
-  }
-
-  extern "C" void ospSampleVolume(float **results, OSPVolume volume, const osp::vec3f *worldCoordinates, const size_t &count)
-  {
-    ASSERT_DEVICE();
-    Assert2(volume, "NULL volume passed to ospSampleVolume");
-
-    if (count == 0) {
-      *results = NULL;
-      return;
-    }
-
-    Assert2(worldCoordinates, "NULL worldCoordinates passed to ospSampleVolume");
-
-    ospray::api::Device::current->sampleVolume(results, volume, worldCoordinates, count);
-  }
->>>>>>> 63bb299b
+extern "C" void ospSampleVolume(float **results, 
+                                OSPVolume volume, 
+                                const osp::vec3f *worldCoordinates, 
+                                const size_t &count)
+{
+  ASSERT_DEVICE();
+  Assert2(volume, "NULL volume passed to ospSampleVolume");
+
+  if (count == 0) {
+    *results = NULL;
+    return;
+  }
+
+  Assert2(worldCoordinates, "NULL worldCoordinates passed to ospSampleVolume");
+
+  ospray::api::Device::current->sampleVolume(results, volume, worldCoordinates, count);
+}