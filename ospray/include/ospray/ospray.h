// ======================================================================== //
// Copyright 2009-2015 Intel Corporation                                    //
//                                                                          //
// Licensed under the Apache License, Version 2.0 (the "License");          //
// you may not use this file except in compliance with the License.         //
// You may obtain a copy of the License at                                  //
//                                                                          //
//     http://www.apache.org/licenses/LICENSE-2.0                           //
//                                                                          //
// Unless required by applicable law or agreed to in writing, software      //
// distributed under the License is distributed on an "AS IS" BASIS,        //
// WITHOUT WARRANTIES OR CONDITIONS OF ANY KIND, either express or implied. //
// See the License for the specific language governing permissions and      //
// limitations under the License.                                           //
// ======================================================================== //

/*! \defgroup ospray_api OSPRay Core API

  \ingroup ospray

  \brief Defines the public API for the OSPRay core 

  \{
 */

#pragma once

#include <vector>

// -------------------------------------------------------
// include common components 
// -------------------------------------------------------
#if __EXTERNAL_EMBREE__
#include "common/math/vec2.h"
#include "common/math/vec3.h"
#include "common/math/vec4.h"
#include "common/math/bbox.h"
#include "common/math/affinespace.h"
#else
#include "ospray/embree/common/math/vec2.h"
#include "ospray/embree/common/math/vec3.h"
#include "ospray/embree/common/math/vec4.h"
#include "ospray/embree/common/math/bbox.h"
#include "ospray/embree/common/math/affinespace.h"
#endif
#include "ospray/common/OSPDataType.h"

#ifdef __GNUC__
  #define OSP_DEPRECATED __attribute__((deprecated))
#elif defined(_MSC_VER)
  #define OSP_DEPRECATED __declspec(deprecated)
#else
  #define OSP_DEPRECATED
#endif

/*! namespace for classes in the public core API */
namespace osp {

  typedef embree::Vec2f  vec2f;
  typedef embree::Vec2i  vec2i;
  typedef embree::Vec3f  vec3f;
  typedef embree::Vec3i  vec3i;
  typedef embree::Vec3fa vec3fa;
  typedef embree::BBox<embree::Vec2i> box2i;
  typedef embree::BBox3f box3f;
  typedef embree::AffineSpace3f affine3f;

  struct ManagedObject    { uint64 ID; virtual ~ManagedObject() {} };
  struct FrameBuffer      : public ManagedObject {};
  struct Renderer         : public ManagedObject {};
  struct Camera           : public ManagedObject {};
  struct Model            : public ManagedObject {};
  struct Data             : public ManagedObject {};
  struct Geometry         : public ManagedObject {};
  struct Material         : public ManagedObject {};
  struct Volume           : public ManagedObject {};
  struct TransferFunction : public ManagedObject {};
  struct Texture2D        : public ManagedObject {};
  struct Light            : public ManagedObject {};
  struct PixelOp          : public ManagedObject {};
  struct TriangleMesh     : public Geometry {};

} // ::osp

typedef enum {
  OSP_FB_COLOR=(1<<0),
  OSP_FB_DEPTH=(1<<1),
  OSP_FB_ACCUM=(1<<2),
  OSP_FB_ALPHA=(1<<3)
} OSPFrameBufferChannel;

/*! OSPRay constants for Frame Buffer creation ('and' ed together) */
typedef enum {
  OSP_RGBA_NONE,
  OSP_RGBA_I8,  /*!< one dword per pixel: rgb+alpha, each on byte */
  OSP_RGB_I8,   /*!< three 8-bit unsigned chars per pixel */ 
  OSP_RGBA_F32, /*!< one float4 per pixel: rgb+alpha, each one float */
} OSPFrameBufferFormat;

// /*! flags that can be passed to OSPNewGeometry; can be OR'ed together */
// typedef enum {
//   /*! experimental: currently used to specify that the app ranks -
//       together - hold a logical piece of geometry, with the back-end
//       ospray workers then fetching that on demand..... */
//   OSP_DISTRIBUTED_GEOMETRY = (1<<0),
// } OSPGeometryCreationFlags;

/*! flags that can be passed to OSPNewData; can be OR'ed together */
typedef enum {
  OSP_DATA_SHARED_BUFFER = (1<<0),
} OSPDataCreationFlags;

typedef enum {
  OSP_OK=0, /*! no error; any value other than zero means 'some kind of error' */
  OSP_GENERAL_ERROR /*! unspecified error */
} OSPResult;

typedef osp::FrameBuffer       *OSPFrameBuffer;
typedef osp::Renderer          *OSPRenderer;
typedef osp::Camera            *OSPCamera;
typedef osp::Model             *OSPModel;
typedef osp::Data              *OSPData;
typedef osp::Geometry          *OSPGeometry;
typedef osp::Material          *OSPMaterial;
typedef osp::Light             *OSPLight;
typedef osp::Volume            *OSPVolume;
typedef osp::TransferFunction  *OSPTransferFunction;
typedef osp::Texture2D         *OSPTexture2D;
typedef osp::TriangleMesh      *OSPTriangleMesh;
typedef osp::ManagedObject     *OSPObject;
<<<<<<< HEAD
typedef osp::Light             *OSPLight;
typedef osp::PixelOp           *OSPPixelOp;
=======
>>>>>>> daff8ccb

/*! an error type. '0' means 'no error' */
typedef int32 error_t;

extern "C" {
  //! initialize the ospray engine (for single-node user application) 
  void ospInit(int *ac, const char **av);
  // //! initialize the ospray engine (for use with MPI-parallel app) 
  // void ospInitMPI(int *ac, const char **av);

  //! load plugin 'name' from shard lib libospray_module_<name>.so
  /*! returns 0 if the module could be loaded, else it returns an error code > 0 */
  error_t ospLoadModule(const char *pluginName);

  //! use renderer to render a frame. 
  /*! What input to tuse for rendering the frame is encoded in the
      renderer's parameters, typically in "world". */
  void ospRenderFrame(OSPFrameBuffer fb, 
                      OSPRenderer renderer, 
                      const uint32 fbChannelFlags=OSP_FB_COLOR);

  //! create a new renderer of given type 
  /*! return 'NULL' if that type is not known */
  OSPRenderer ospNewRenderer(const char *type);

  //! create a new pixel op of given type 
  /*! return 'NULL' if that type is not known */
  OSPPixelOp ospNewPixelOp(const char *type);
  
  //! set a frame buffer's pixel op */
  void ospSetPixelOp(OSPFrameBuffer fb, OSPPixelOp op);

  //! create a new geometry of given type 
  /*! return 'NULL' if that type is not known */
  OSPGeometry ospNewGeometry(const char *type);

  //! let given renderer create a new material of given type
  OSPMaterial ospNewMaterial(OSPRenderer renderer, const char *type);

  //! let given renderer create a new light of given type
  OSPLight ospNewLight(OSPRenderer renderer, const char *type);
  
  //! release (i.e., reduce refcount of) given object
  /*! note that all objects in ospray are refcounted, so one cannot
      explicitly "delete" any object. instead, each object is created
      with a refcount of 1, and this refcount will be
      increased/decreased every time another object refers to this
      object resp releases its hold on it; if the refcount is 0 the
      object will automatically get deleted. For example, you can
      create a new material, assign it to a geometry, and immediately
      after this assignation release its refcount; the material will
      stay 'alive' as long as the given geometry requires it. */
  void ospRelease(OSPObject obj);
  
  //! assign given material to given geometry
  void ospSetMaterial(OSPGeometry geometry, OSPMaterial material);

  //! \brief create a new camera of given type 
  /*! \detailed The default camera type supported in all ospray
    versions is "perspective" (\ref perspective_camera).  For a list
    of supported camera type in this version of ospray, see \ref
    ospray_supported_cameras
    
    \returns 'NULL' if that type is not known, else a handle to the created camera
  */
  OSPCamera ospNewCamera(const char *type);

  //! \brief create a new volume of given type 
  /*! \detailed return 'NULL' if that type is not known */
  OSPVolume ospNewVolume(const char *type);

  //! add a volume to an existing model
  void ospAddVolume(OSPModel model, OSPVolume volume);

  //! \brief create a new transfer function of given type
  /*! \detailed return 'NULL' if that type is not known */
  OSPTransferFunction ospNewTransferFunction(const char * type);
  
  //! \brief create a new Texture2D with the given parameters
  /*! \detailed return 'NULL' if the texture could not be created with the given parameters */
  OSPTexture2D ospNewTexture2D(int width, int height, OSPDataType type, void *data = NULL, int flags = 0);

  //! \brief lears the specified channel(s) of the frame buffer
  /*! \detailed clear the specified channel(s) of the frame buffer specified in 'whichChannels'

    if whichChannel&OSP_FB_COLOR!=0, clear the color buffer to '0,0,0,0'
    if whichChannel&OSP_FB_DEPTH!=0, clear the depth buffer to +inf
    if whichChannel&OSP_FB_ACCUM!=0, clear the accum buffer to 0,0,0,0, and reset accumID
  */
  void ospFrameBufferClear(OSPFrameBuffer fb, const uint32 whichChannel);

  // -------------------------------------------------------
  /*! \defgroup ospray_data Data Buffer Handling 

    \ingroup ospray_api

    \{ 
  */
  /*! create a new data buffer, with optional init data and control flags 

    Valid flags that can be or'ed together into the flags value:
    - OSP_DATA_SHARED_BUFFER: indicates that the buffer can be shared with the app.
      In this case the calling program guarantees that the 'init' pointer will remain
      valid for the duration that this data array is being used.
   */
  OSPData ospNewData(size_t numItems, OSPDataType format, const void *init=NULL, int flags=0);

  /*! \} */


  // -------------------------------------------------------
  /*! \defgroup ospray_framebuffer Frame Buffer Manipulation 

      \ingroup ospray_api 
      
      \{ 
  */

  /*! \brief create a new framebuffer (actual format is internal to ospray) 

    Creates a new frame buffer of given size, externalFormat, and channel type(s).

    \param externalFormat describes the format the color buffer has
    *on the host*, and the format that 'ospMapFrameBuffer' will
    eventually return. Valid values are OSP_FB_RBGA_FLOAT,
    OSP_FB_RBGA_I8, OSP_FB_RGB_I8, and OSP_FB_NONE (note that
    OSP_FB_NONE is a perfectly reasonably choice for a framebuffer
    that will be used only internally, see notes below).

    \param channelFlags specifies which channels the frame buffer has,
    and is or'ed together from the values OSP_FB_COLOR,
    OSP_FB_DEPTH, and/or OSP_FB_ACCUM. If a certain buffer
    value is _not_ specified, the given buffer will not be present
    (see notes below).
    
    \param size size (in pixels) of frame buffer.

    Note that ospray makes a very clear distinction between the
    _external_ format of the frame buffer, and the internal one(s):
    The external format is the format the user specifies in the
    'externalFormat' parameter; it specifies what format ospray will
    _return_ the frame buffer to the application (up a
    ospMapFrameBuffer() call): no matter what ospray uses internally,
    it will simply return a 2D array of pixels of that format, with
    possibly all kinds of reformatting, compression/decompression,
    etc, going on in-between the generation of the _internal_ frame
    buffer and the mapping of the externally visible one.

    In particular, OSP_FB_NONE is a perfectly valid pixel format for a
    frame buffer that an application will never map. For example, a
    application using multiple render passes (e.g., 'pathtrace' and
    'tone map') may well generate a intermediate frame buffer to store
    the result of the 'pathtrace' stage, but will only ever display
    the output of the tone mapper. In this case, when using a pixel
    format of OSP_FB_NONE the pixels from the path tracing stage will
    never ever be transferred to the application.
   */
  OSPFrameBuffer ospNewFrameBuffer(const osp::vec2i &size, 
                                   const OSPFrameBufferFormat externalFormat=OSP_RGBA_I8,
                                   const int channelFlags=OSP_FB_COLOR);

  /*! \brief free a framebuffer 

    due to refcounting the frame buffer may not immeidately be deleted
    at this time */
  void ospFreeFrameBuffer(OSPFrameBuffer fb);

  /*! \brief map app-side content of a framebuffer (see \ref frame_buffer_handling) */
  const void *ospMapFrameBuffer(OSPFrameBuffer fb, 
                                OSPFrameBufferChannel=OSP_FB_COLOR);

  /*! \brief unmap a previously mapped frame buffer (see \ref frame_buffer_handling) */
  void ospUnmapFrameBuffer(const void *mapped, OSPFrameBuffer fb);

  /*! \} */


  // -------------------------------------------------------
  /*! \defgroup ospray_params Object parameters.

    \ingroup ospray_api

    @{ 
  */
  /*! add a c-string (zero-terminated char *) parameter to another object */
  void ospSetString(OSPObject _object, const char *id, const char *s);

  /*! add a object-typed parameter to another object 
    
   \warning this call has been superseded by ospSetObject, and will eventually get removed */
  OSP_DEPRECATED void ospSetParam(OSPObject _object, const char *id, OSPObject object);

  /*! add a object-typed parameter to another object */
  void ospSetObject(OSPObject _object, const char *id, OSPObject object);

  /*! add a data array to another object */
  void ospSetData(OSPObject _object, const char *id, OSPData data);

  /*! add 1-float paramter to given object */
  void ospSetf(OSPObject _object, const char *id, float x);

  /*! add 1-float paramter to given object */
  void ospSet1f(OSPObject _object, const char *id, float x);

  /*! add 1-int paramter to given object */
  void ospSet1i(OSPObject _object, const char *id, int32 x);

  /*! add a 2-float parameter to a given object */
  void ospSet2f(OSPObject _object, const char *id, float x, float y);

  /*! add 3-float paramter to given object */
  void ospSet2fv(OSPObject _object, const char *id, const float *xy);

  /*! add 3-float paramter to given object */
  void ospSet3f(OSPObject _object, const char *id, float x, float y, float z);

  /*! add 3-float paramter to given object */
  void ospSet3fv(OSPObject _object, const char *id, const float *xyz);

  /*! add 3-int paramter to given object */
  void ospSet3i(OSPObject _object, const char *id, int x, int y, int z);

  /*! \brief Copy data into the given volume.                               */
  /*!                                                                       */
  /*! Note that we distinguish between object data and object parameters.   */
  /*! This function must be called only after all object parameters have    */
  /*! set and before ospCommit(object) is called.  Memory for the volume    */
  /*! is allocated on the first call to this function.  If allocation is    */
  /*! unsuccessful or the region bounds are invalid, the return value is    */
  /*! '0' (and non-zero otherwise).                                         */
  /*!                                                                       */
  int ospSetRegion(OSPVolume object, void *source, osp::vec3i index, osp::vec3i count);

  /*! add 2-float parameter to given object */
  void ospSetVec2f(OSPObject _object, const char *id, const osp::vec2f &v);

  /*! add 3-float paramter to given object */
  void ospSetVec3f(OSPObject _object, const char *id, const osp::vec3f &v);

  /*! add 3-int paramter to given object */
  void ospSetVec3i(OSPObject _object, const char *id, const osp::vec3i &v);

  /*! add untyped void pointer to object - this will *ONLY* work in local rendering!  */
  void ospSetVoidPtr(OSPObject _object, const char *id, void *v);

  /*! \brief Object and parameter introspection.                            */
  /*!                                                                       */
  /*! These functions are used to retrieve the type or handle of an object, */
  /*! or the name, type, or value of a parameter associated with an object. */
  /*! These functions can be expensive in cases where the host and compute  */
  /*! device are separated by a PCI bus or interconnect.                    */
  /*!                                                                       */
  /*! If the type of the requested parameter does not match that indicated  */
  /*! by the function name, or the named parameter does not exist, then the */
  /*! functions return '0'.                                                 */

  /*! \brief Get the handle of the named data array associated with an object. */
  int ospGetData(OSPObject object, const char *name, OSPData *value);

  /*! \brief Get a copy of the data in an array (the application is responsible for freeing this pointer). */
  int ospGetDataValues(OSPData object, void **pointer, size_t *count, OSPDataType *type);

  /*! \brief Get the named scalar floating point value associated with an object. */
  int ospGetf(OSPObject object, const char *name, float *value);

  /*! \brief Get the named scalar integer associated with an object. */
  int ospGeti(OSPObject object, const char *name, int *value);

  /*! \brief Get the material associated with a geometry object. */
  int ospGetMaterial(OSPGeometry geometry, OSPMaterial *value);

  /*! \brief Get the named object associated with an object. */
  int ospGetObject(OSPObject object, const char *name, OSPObject *value);

  /*! \brief Retrieve a NULL-terminated list of the parameter names associated with an object. */
  int ospGetParameters(OSPObject object, char ***value);

  /*! \brief Get a pointer to a copy of the named character string associated with an object. */
  int ospGetString(OSPObject object, const char *name, char **value);

  /*! \brief Get the type of the named parameter or the given object (if 'name' is NULL). */
  int ospGetType(OSPObject object, const char *name, OSPDataType *value);

  /*! \brief Get the named 2-vector floating point value associated with an object. */
  int ospGetVec2f(OSPObject object, const char *name, osp::vec2f *value);

  /*! \brief Get the named 3-vector floating point value associated with an object. */
  int ospGetVec3f(OSPObject object, const char *name, osp::vec3f *value);

  /*! \brief Get the named 3-vector integer value associated with an object. */
  int ospGetVec3i(OSPObject object, const char *name, osp::vec3i *value);

  /*! @} end of ospray_params */

  // -------------------------------------------------------
  /*! \defgroup ospray_geometry Geometry Handling 
    \ingroup ospray_api
    
    \{ 
  */

  /*! \brief create a new triangle mesh. 

    the mesh doesn't do anything 'til it is added to a model. to set
    the model's vertices etc, set the respective data arrays for
    "position", "index", "normal", "texcoord", "color", etc. Data
    format for vertices and normals in vec3fa, and vec4i for index
    (fourth component is the material ID). */
  OSPTriangleMesh ospNewTriangleMesh();

  /*! add an already created geometry to a model */
  void ospAddGeometry(OSPModel model, OSPGeometry mesh);
  /*! \} end of ospray_trianglemesh */

  /*! \brief remove an existing geometry from a model */
  void ospRemoveGeometry(OSPModel model, OSPGeometry mesh);


  /*! \brief create a new instance geometry that instantiates another
    model.  the resulting geometry still has to be added to another
    model via ospAddGeometry */
  OSPGeometry ospNewInstance(OSPModel modelToInstantiate,
                             const osp::affine3f &xfm);

  // -------------------------------------------------------
  /*! \defgroup ospray_model OSPRay Model Handling 
    \ingroup ospray_api

    models are the equivalent of 'scenes' in embree (ie,
    they consist of one or more pieces of content that share a
    single logical acceleration structure); however, models can
    contain more than just embree triangle meshes - they can also
    contain cameras, materials, volume data, etc, as well as
    references to (and instances of) other models.
    
    \{ 
  */

  /*! \brief create a new ospray model.  */
  OSPModel ospNewModel();

  /*! \} */
  
  /*! \brief commit changes to an object */
  void ospCommit(OSPObject object);

  /*! \brief represents the data returned after an ospUnproject (picking) operation */
  extern "C" typedef struct {
    bool hit;                           //Whether or not a hit actually occured
    float world_x, world_y, world_z;    //The world-space position of the hit point
  } OSPPickData;

  /*! \brief unproject a [0-1] normalized screen-space pixel coordinate to a world-space position */
  OSPPickData ospUnproject(OSPRenderer renderer, const osp::vec2f &screenPos);

} // extern "C"

/*! \} */<|MERGE_RESOLUTION|>--- conflicted
+++ resolved
@@ -128,11 +128,7 @@
 typedef osp::Texture2D         *OSPTexture2D;
 typedef osp::TriangleMesh      *OSPTriangleMesh;
 typedef osp::ManagedObject     *OSPObject;
-<<<<<<< HEAD
-typedef osp::Light             *OSPLight;
 typedef osp::PixelOp           *OSPPixelOp;
-=======
->>>>>>> daff8ccb
 
 /*! an error type. '0' means 'no error' */
 typedef int32 error_t;
