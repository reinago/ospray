// ======================================================================== //
// Copyright 2009-2015 Intel Corporation                                    //
//                                                                          //
// Licensed under the Apache License, Version 2.0 (the "License");          //
// you may not use this file except in compliance with the License.         //
// You may obtain a copy of the License at                                  //
//                                                                          //
//     http://www.apache.org/licenses/LICENSE-2.0                           //
//                                                                          //
// Unless required by applicable law or agreed to in writing, software      //
// distributed under the License is distributed on an "AS IS" BASIS,        //
// WITHOUT WARRANTIES OR CONDITIONS OF ANY KIND, either express or implied. //
// See the License for the specific language governing permissions and      //
// limitations under the License.                                           //
// ======================================================================== //

/*! \defgroup ospray_api OSPRay Core API

  \ingroup ospray

  \brief Defines the public API for the OSPRay core 

  \{
 */

#pragma once

#include <vector>

// -------------------------------------------------------
// include common components 
// -------------------------------------------------------
#if __EXTERNAL_EMBREE__
#include "common/math/vec2.h"
#include "common/math/vec3.h"
#include "common/math/vec4.h"
#include "common/math/bbox.h"
#include "common/math/affinespace.h"
#else
#include "ospray/embree/common/math/vec2.h"
#include "ospray/embree/common/math/vec3.h"
#include "ospray/embree/common/math/vec4.h"
#include "ospray/embree/common/math/bbox.h"
#include "ospray/embree/common/math/affinespace.h"
#endif
#include "ospray/common/OSPDataType.h"

#ifdef _WIN32
#  ifdef ospray_EXPORTS
#    define OSPRAY_INTERFACE __declspec(dllexport)
#  else
#    define OSPRAY_INTERFACE __declspec(dllimport)
#  endif
#else
#  define OSPRAY_INTERFACE
#endif

#ifdef __GNUC__
  #define OSP_DEPRECATED __attribute__((deprecated))
#elif defined(_MSC_VER)
  #define OSP_DEPRECATED __declspec(deprecated)
#else
  #define OSP_DEPRECATED
#endif

/*! namespace for classes in the public core API */
namespace osp {

  typedef embree::Vec2f  vec2f;
  typedef embree::Vec2i  vec2i;
  typedef embree::Vec3f  vec3f;
  typedef embree::Vec3i  vec3i;
  typedef embree::Vec3fa vec3fa;
  typedef embree::Vec4f  vec4f;
  typedef embree::BBox<embree::Vec2i> box2i;
  typedef embree::BBox3f box3f;
  typedef embree::AffineSpace3f affine3f;

  struct ManagedObject    { uint64 ID; virtual ~ManagedObject() {} };
  struct FrameBuffer      : public ManagedObject {};
  struct Renderer         : public ManagedObject {};
  struct Camera           : public ManagedObject {};
  struct Model            : public ManagedObject {};
  struct Data             : public ManagedObject {};
  struct Geometry         : public ManagedObject {};
  struct Material         : public ManagedObject {};
  struct Volume           : public ManagedObject {};
  struct TransferFunction : public ManagedObject {};
  struct Texture2D        : public ManagedObject {};
  struct Light            : public ManagedObject {};
  struct TriangleMesh     : public Geometry {};

} // ::osp

typedef enum {
  OSP_FB_COLOR=(1<<0),
  OSP_FB_DEPTH=(1<<1),
  OSP_FB_ACCUM=(1<<2),
  OSP_FB_ALPHA=(1<<3)
} OSPFrameBufferChannel;

/*! OSPRay constants for Frame Buffer creation ('and' ed together) */
typedef enum {
  OSP_RGBA_NONE,
  OSP_RGBA_I8,  /*!< one dword per pixel: rgb+alpha, each on byte */
  OSP_RGB_I8,   /*!< three 8-bit unsigned chars per pixel */ 
  OSP_RGBA_F32, /*!< one float4 per pixel: rgb+alpha, each one float */
} OSPFrameBufferFormat;

// /*! flags that can be passed to OSPNewGeometry; can be OR'ed together */
// typedef enum {
//   /*! experimental: currently used to specify that the app ranks -
//       together - hold a logical piece of geometry, with the back-end
//       ospray workers then fetching that on demand..... */
//   OSP_DISTRIBUTED_GEOMETRY = (1<<0),
// } OSPGeometryCreationFlags;

/*! flags that can be passed to OSPNewData; can be OR'ed together */
typedef enum {
  OSP_DATA_SHARED_BUFFER = (1<<0),
} OSPDataCreationFlags;

/*! flags that can be passed to ospNewTexture2D(); can be OR'ed together */
typedef enum {
  OSP_TEXTURE_SHARED_BUFFER = (1<<0),
  OSP_TEXTURE_FILTER_NEAREST = (1<<1) /*!< use nearest-neighbor interpolation rather than the default bilinear interpolation */
} OSPTextureCreationFlags;

typedef enum {
  OSP_OK=0, /*! no error; any value other than zero means 'some kind of error' */
  OSP_GENERAL_ERROR /*! unspecified error */
} OSPResult;

typedef osp::FrameBuffer       *OSPFrameBuffer;
typedef osp::Renderer          *OSPRenderer;
typedef osp::Camera            *OSPCamera;
typedef osp::Model             *OSPModel;
typedef osp::Data              *OSPData;
typedef osp::Geometry          *OSPGeometry;
typedef osp::Material          *OSPMaterial;
typedef osp::Light             *OSPLight;
typedef osp::Volume            *OSPVolume;
typedef osp::TransferFunction  *OSPTransferFunction;
typedef osp::Texture2D         *OSPTexture2D;
typedef osp::TriangleMesh      *OSPTriangleMesh;
typedef osp::ManagedObject     *OSPObject;

/*! an error type. '0' means 'no error' */
typedef int32 error_t;

extern "C" {
  //! initialize the ospray engine (for single-node user application) 
  OSPRAY_INTERFACE void ospInit(int *ac, const char **av);
  // //! initialize the ospray engine (for use with MPI-parallel app) 
  // void ospInitMPI(int *ac, const char **av);

  //! load plugin 'name' from shard lib libospray_module_<name>.so
  /*! returns 0 if the module could be loaded, else it returns an error code > 0 */
  OSPRAY_INTERFACE error_t ospLoadModule(const char *pluginName);

  //! use renderer to render a frame. 
  /*! What input to tuse for rendering the frame is encoded in the
      renderer's parameters, typically in "world". */
  OSPRAY_INTERFACE void ospRenderFrame(OSPFrameBuffer fb, 
                                       OSPRenderer renderer, 
                                       const uint32 fbChannelFlags=OSP_FB_COLOR);

  //! create a new renderer of given type 
  /*! return 'NULL' if that type is not known */
  OSPRAY_INTERFACE OSPRenderer ospNewRenderer(const char *type);

  //! create a new geometry of given type 
  /*! return 'NULL' if that type is not known */
  OSPRAY_INTERFACE OSPGeometry ospNewGeometry(const char *type);

  //! let given renderer create a new material of given type
  OSPRAY_INTERFACE OSPMaterial ospNewMaterial(OSPRenderer renderer, const char *type);

  //! let given renderer create a new light of given type
  OSPRAY_INTERFACE OSPLight ospNewLight(OSPRenderer renderer, const char *type);
  
  //! release (i.e., reduce refcount of) given object
  /*! note that all objects in ospray are refcounted, so one cannot
      explicitly "delete" any object. instead, each object is created
      with a refcount of 1, and this refcount will be
      increased/decreased every time another object refers to this
      object resp releases its hold on it; if the refcount is 0 the
      object will automatically get deleted. For example, you can
      create a new material, assign it to a geometry, and immediately
      after this assignation release its refcount; the material will
      stay 'alive' as long as the given geometry requires it. */
  OSPRAY_INTERFACE void ospRelease(OSPObject obj);
  
  //! assign given material to given geometry
  OSPRAY_INTERFACE void ospSetMaterial(OSPGeometry geometry, OSPMaterial material);

  //! \brief create a new camera of given type 
  /*! \detailed The default camera type supported in all ospray
    versions is "perspective" (\ref perspective_camera).  For a list
    of supported camera type in this version of ospray, see \ref
    ospray_supported_cameras
    
    \returns 'NULL' if that type is not known, else a handle to the created camera
  */
  OSPRAY_INTERFACE OSPCamera ospNewCamera(const char *type);

  //! \brief create a new volume of given type 
  /*! \detailed return 'NULL' if that type is not known */
  OSPRAY_INTERFACE OSPVolume ospNewVolume(const char *type);

  //! add a volume to an existing model
  OSPRAY_INTERFACE void ospAddVolume(OSPModel model, OSPVolume volume);

  //! \brief create a new transfer function of given type
  /*! \detailed return 'NULL' if that type is not known */
  OSPRAY_INTERFACE OSPTransferFunction ospNewTransferFunction(const char * type);
  
  //! \brief create a new Texture2D with the given parameters
  /*! \detailed return 'NULL' if the texture could not be created with the given parameters */
  OSPRAY_INTERFACE OSPTexture2D ospNewTexture2D(int width, int height, OSPDataType type, void *data = NULL, int flags = 0);

  //! \brief lears the specified channel(s) of the frame buffer
  /*! \detailed clear the specified channel(s) of the frame buffer specified in 'whichChannels'

    if whichChannel&OSP_FB_COLOR!=0, clear the color buffer to '0,0,0,0'
    if whichChannel&OSP_FB_DEPTH!=0, clear the depth buffer to +inf
    if whichChannel&OSP_FB_ACCUM!=0, clear the accum buffer to 0,0,0,0, and reset accumID
  */
  OSPRAY_INTERFACE void ospFrameBufferClear(OSPFrameBuffer fb, const uint32 whichChannel);

  // -------------------------------------------------------
  /*! \defgroup ospray_data Data Buffer Handling 

    \ingroup ospray_api

    \{ 
  */
  /*! create a new data buffer, with optional init data and control flags 

    Valid flags that can be or'ed together into the flags value:
    - OSP_DATA_SHARED_BUFFER: indicates that the buffer can be shared with the app.
      In this case the calling program guarantees that the 'init' pointer will remain
      valid for the duration that this data array is being used.
   */
  OSPRAY_INTERFACE OSPData ospNewData(size_t numItems, OSPDataType format, const void *init=NULL, int flags=0);

  /*! \} */


  // -------------------------------------------------------
  /*! \defgroup ospray_framebuffer Frame Buffer Manipulation 

      \ingroup ospray_api 
      
      \{ 
  */

  /*! \brief create a new framebuffer (actual format is internal to ospray) 

    Creates a new frame buffer of given size, externalFormat, and channel type(s).

    \param externalFormat describes the format the color buffer has
    *on the host*, and the format that 'ospMapFrameBuffer' will
    eventually return. Valid values are OSP_FB_RBGA_FLOAT,
    OSP_FB_RBGA_I8, OSP_FB_RGB_I8, and OSP_FB_NONE (note that
    OSP_FB_NONE is a perfectly reasonably choice for a framebuffer
    that will be used only internally, see notes below).
    The origin of the screen coordinate system is the lower left
    corner (as in OpenGL).

    \param channelFlags specifies which channels the frame buffer has,
    and is or'ed together from the values OSP_FB_COLOR,
    OSP_FB_DEPTH, and/or OSP_FB_ACCUM. If a certain buffer
    value is _not_ specified, the given buffer will not be present
    (see notes below).
    
    \param size size (in pixels) of frame buffer.

    Note that ospray makes a very clear distinction between the
    _external_ format of the frame buffer, and the internal one(s):
    The external format is the format the user specifies in the
    'externalFormat' parameter; it specifies what format ospray will
    _return_ the frame buffer to the application (up a
    ospMapFrameBuffer() call): no matter what ospray uses internally,
    it will simply return a 2D array of pixels of that format, with
    possibly all kinds of reformatting, compression/decompression,
    etc, going on in-between the generation of the _internal_ frame
    buffer and the mapping of the externally visible one.

    In particular, OSP_FB_NONE is a perfectly valid pixel format for a
    frame buffer that an application will never map. For example, a
    application using multiple render passes (e.g., 'pathtrace' and
    'tone map') may well generate a intermediate frame buffer to store
    the result of the 'pathtrace' stage, but will only ever display
    the output of the tone mapper. In this case, when using a pixel
    format of OSP_FB_NONE the pixels from the path tracing stage will
    never ever be transferred to the application.
   */
  OSPRAY_INTERFACE OSPFrameBuffer ospNewFrameBuffer(const osp::vec2i &size, 
                                    const OSPFrameBufferFormat externalFormat=OSP_RGBA_I8,
                                    const int channelFlags=OSP_FB_COLOR);

  /*! \brief free a framebuffer 

    due to refcounting the frame buffer may not immeidately be deleted
    at this time */
  OSPRAY_INTERFACE void ospFreeFrameBuffer(OSPFrameBuffer fb);

  /*! \brief map app-side content of a framebuffer (see \ref frame_buffer_handling) */
  OSPRAY_INTERFACE const void *ospMapFrameBuffer(OSPFrameBuffer fb, 
                                                 OSPFrameBufferChannel=OSP_FB_COLOR);

  /*! \brief unmap a previously mapped frame buffer (see \ref frame_buffer_handling) */
  OSPRAY_INTERFACE void ospUnmapFrameBuffer(const void *mapped, OSPFrameBuffer fb);

  /*! \} */


  // -------------------------------------------------------
  /*! \defgroup ospray_params Object parameters.

    \ingroup ospray_api

    @{ 
  */
  /*! add a c-string (zero-terminated char *) parameter to another object */
  OSPRAY_INTERFACE void ospSetString(OSPObject _object, const char *id, const char *s);

  /*! add a object-typed parameter to another object 
    
   \warning this call has been superseded by ospSetObject, and will eventually get removed */
  OSP_DEPRECATED void ospSetParam(OSPObject _object, const char *id, OSPObject object);

  /*! add a object-typed parameter to another object */
  OSPRAY_INTERFACE void ospSetObject(OSPObject _object, const char *id, OSPObject object);

  /*! add a data array to another object */
  OSPRAY_INTERFACE void ospSetData(OSPObject _object, const char *id, OSPData data);

<<<<<<< HEAD
  /*! add 1-float paramter to given object */
  OSPRAY_INTERFACE void ospSetf(OSPObject _object, const char *id, float x);

  /*! add 1-float paramter to given object */
  OSPRAY_INTERFACE void ospSet1f(OSPObject _object, const char *id, float x);

  /*! add 1-int paramter to given object */
  OSPRAY_INTERFACE void ospSet1i(OSPObject _object, const char *id, int32 x);
=======
  /*! add 1-float parameter to given object */
  void ospSetf(OSPObject _object, const char *id, float x);

  /*! add 1-float parameter to given object */
  void ospSet1f(OSPObject _object, const char *id, float x);

  /*! add 1-int parameter to given object */
  void ospSet1i(OSPObject _object, const char *id, int32 x);
>>>>>>> 9cd30b4c

  /*! add a 2-float parameter to a given object */
  OSPRAY_INTERFACE void ospSet2f(OSPObject _object, const char *id, float x, float y);

<<<<<<< HEAD
  /*! add 3-float paramter to given object */
  OSPRAY_INTERFACE void ospSet2fv(OSPObject _object, const char *id, const float *xy);

  /*! add 3-float paramter to given object */
  OSPRAY_INTERFACE void ospSet3f(OSPObject _object, const char *id, float x, float y, float z);

  /*! add 3-float paramter to given object */
  OSPRAY_INTERFACE void ospSet3fv(OSPObject _object, const char *id, const float *xyz);

  /*! add 3-int paramter to given object */
  OSPRAY_INTERFACE void ospSet3i(OSPObject _object, const char *id, int x, int y, int z);
=======
  /*! add 2-float parameter to given object */
  void ospSet2fv(OSPObject _object, const char *id, const float *xy);

  /*! add a 2-int parameter to a given object */
  void ospSet2i(OSPObject _object, const char *id, int x, int y);

  /*! add 2-int parameter to given object */
  void ospSet2iv(OSPObject _object, const char *id, const int *xy);

  /*! add 3-float parameter to given object */
  void ospSet3f(OSPObject _object, const char *id, float x, float y, float z);

  /*! add 3-float parameter to given object */
  void ospSet3fv(OSPObject _object, const char *id, const float *xyz);

  /*! add 3-int parameter to given object */
  void ospSet3i(OSPObject _object, const char *id, int x, int y, int z);
>>>>>>> 9cd30b4c

  /*! add 3-int parameter to given object */
  void ospSet3iv(OSPObject _object, const char *id, const int *xyz);


  // \brief Set a given region of the volume to a given set of voxels
  /*! \detailed Given a block of voxels (of dimensions 'blockDim',
      located at the memory region pointed to by 'source', copy the
      given voxels into volume, at the region of addresses
      [regionCoords...regionCoord+regionSize].
  */
  OSPRAY_INTERFACE int ospSetRegion(/*! the object we're writing this block of pixels into */
                                    OSPVolume object, 
                                    /* points to the first voxel to be copies. The
                                       voxels at 'soruce' MUST have dimensions
                                       'regionSize', must be organized in 3D-array
                                       order, and must have the same voxel type as the
                                       volume.*/
                                    void *source, 
                                    /*! coordinates of the lower, left, front corner of
                                      the target region.*/
                                    osp::vec3i regionCoords, 
                                    /*! size of the region that we're writing to; MUST
                                      be the same as the dimensions of source[][][] */
                                    osp::vec3i regionSize);

  /*! add 2-float parameter to given object */
  OSPRAY_INTERFACE void ospSetVec2f(OSPObject _object, const char *id, const osp::vec2f &v);

<<<<<<< HEAD
  /*! add 3-float paramter to given object */
  OSPRAY_INTERFACE void ospSetVec3f(OSPObject _object, const char *id, const osp::vec3f &v);

  /*! add 3-int paramter to given object */
  OSPRAY_INTERFACE void ospSetVec3i(OSPObject _object, const char *id, const osp::vec3i &v);
=======
  /*! add 2-int parameter to given object */
  void ospSetVec2i(OSPObject _object, const char *id, const osp::vec2i &v);

  /*! add 3-float parameter to given object */
  void ospSetVec3f(OSPObject _object, const char *id, const osp::vec3f &v);

  /*! add 3-int parameter to given object */
  void ospSetVec3i(OSPObject _object, const char *id, const osp::vec3i &v);
>>>>>>> 9cd30b4c

  /*! add untyped void pointer to object - this will *ONLY* work in local rendering!  */
  OSPRAY_INTERFACE void ospSetVoidPtr(OSPObject _object, const char *id, void *v);

  /*! \brief Object and parameter introspection.                            */
  /*!                                                                       */
  /*! These functions are used to retrieve the type or handle of an object, */
  /*! or the name, type, or value of a parameter associated with an object. */
  /*! These functions can be expensive in cases where the host and compute  */
  /*! device are separated by a PCI bus or interconnect.                    */
  /*!                                                                       */
  /*! If the type of the requested parameter does not match that indicated  */
  /*! by the function name, or the named parameter does not exist, then the */
  /*! functions return '0'.                                                 */

  /*! \brief Get the handle of the named data array associated with an object. */
  OSPRAY_INTERFACE int ospGetData(OSPObject object, const char *name, OSPData *value);

  /*! \brief Get a copy of the data in an array (the application is responsible for freeing this pointer). */
  OSPRAY_INTERFACE int ospGetDataValues(OSPData object, void **pointer, size_t *count, OSPDataType *type);

  /*! \brief Get the named scalar floating point value associated with an object. */
  OSPRAY_INTERFACE int ospGetf(OSPObject object, const char *name, float *value);

  /*! \brief Get the named scalar integer associated with an object. */
  OSPRAY_INTERFACE int ospGeti(OSPObject object, const char *name, int *value);

  /*! \brief Get the material associated with a geometry object. */
  OSPRAY_INTERFACE int ospGetMaterial(OSPGeometry geometry, OSPMaterial *value);

  /*! \brief Get the named object associated with an object. */
  OSPRAY_INTERFACE int ospGetObject(OSPObject object, const char *name, OSPObject *value);

  /*! \brief Retrieve a NULL-terminated list of the parameter names associated with an object. */
  OSPRAY_INTERFACE int ospGetParameters(OSPObject object, char ***value);

  /*! \brief Get a pointer to a copy of the named character string associated with an object. */
  OSPRAY_INTERFACE int ospGetString(OSPObject object, const char *name, char **value);

  /*! \brief Get the type of the named parameter or the given object (if 'name' is NULL). */
  OSPRAY_INTERFACE int ospGetType(OSPObject object, const char *name, OSPDataType *value);

  /*! \brief Get the named 2-vector floating point value associated with an object. */
  OSPRAY_INTERFACE int ospGetVec2f(OSPObject object, const char *name, osp::vec2f *value);

  /*! \brief Get the named 3-vector floating point value associated with an object. */
  OSPRAY_INTERFACE int ospGetVec3f(OSPObject object, const char *name, osp::vec3f *value);

  /*! \brief Get the named 3-vector integer value associated with an object. */
  OSPRAY_INTERFACE int ospGetVec3i(OSPObject object, const char *name, osp::vec3i *value);

  /*! @} end of ospray_params */

  // -------------------------------------------------------
  /*! \defgroup ospray_geometry Geometry Handling 
    \ingroup ospray_api
    
    \{ 
  */

  /*! \brief create a new triangle mesh. 

    the mesh doesn't do anything 'til it is added to a model. to set
    the model's vertices etc, set the respective data arrays for
    "position", "index", "normal", "texcoord", "color", etc. Data
    format for vertices and normals in vec3fa, and vec4i for index
    (fourth component is the material ID). */
  OSPRAY_INTERFACE OSPTriangleMesh ospNewTriangleMesh();

  /*! add an already created geometry to a model */
  OSPRAY_INTERFACE void ospAddGeometry(OSPModel model, OSPGeometry mesh);
  /*! \} end of ospray_trianglemesh */

  /*! \brief remove an existing geometry from a model */
  OSPRAY_INTERFACE void ospRemoveGeometry(OSPModel model, OSPGeometry mesh);


  /*! \brief create a new instance geometry that instantiates another
    model.  the resulting geometry still has to be added to another
    model via ospAddGeometry */
  OSPRAY_INTERFACE OSPGeometry ospNewInstance(OSPModel modelToInstantiate,
                                              const osp::affine3f &xfm);

  // -------------------------------------------------------
  /*! \defgroup ospray_model OSPRay Model Handling 
    \ingroup ospray_api

    models are the equivalent of 'scenes' in embree (ie,
    they consist of one or more pieces of content that share a
    single logical acceleration structure); however, models can
    contain more than just embree triangle meshes - they can also
    contain cameras, materials, volume data, etc, as well as
    references to (and instances of) other models.
    
    \{ 
  */

  /*! \brief create a new ospray model.  */
  OSPRAY_INTERFACE OSPModel ospNewModel();

  /*! \} */
  
  /*! \brief commit changes to an object */
  OSPRAY_INTERFACE void ospCommit(OSPObject object);

  /*! \brief represents the result returned by an ospPick operation */
  extern "C" typedef struct {
    osp::vec3f position; //< the position of the hit point (in world-space)
    bool hit;            //< whether or not a hit actually occured
  } OSPPickResult;

  /*! \brief returns the world-space position of the geometry seen at [0-1] normalized screen-space pixel coordinates (if any) */
  OSPRAY_INTERFACE void ospPick(OSPPickResult *result, OSPRenderer renderer, const osp::vec2f &screenPos);

  extern "C" /*OSP_DEPRECATED*/ typedef struct {
    bool hit;
    float world_x, world_y, world_z;
  } OSPPickData;

  /* \warning this call has been superseded by ospPick, and will eventually get removed */
  OSP_DEPRECATED OSPPickData ospUnproject(OSPRenderer renderer, const osp::vec2f &screenPos);

} // extern "C"

/*! \} */<|MERGE_RESOLUTION|>--- conflicted
+++ resolved
@@ -337,60 +337,35 @@
   /*! add a data array to another object */
   OSPRAY_INTERFACE void ospSetData(OSPObject _object, const char *id, OSPData data);
 
-<<<<<<< HEAD
-  /*! add 1-float paramter to given object */
+  /*! add 1-float parameter to given object */
   OSPRAY_INTERFACE void ospSetf(OSPObject _object, const char *id, float x);
 
-  /*! add 1-float paramter to given object */
+  /*! add 1-float parameter to given object */
   OSPRAY_INTERFACE void ospSet1f(OSPObject _object, const char *id, float x);
 
-  /*! add 1-int paramter to given object */
+  /*! add 1-int parameter to given object */
   OSPRAY_INTERFACE void ospSet1i(OSPObject _object, const char *id, int32 x);
-=======
-  /*! add 1-float parameter to given object */
-  void ospSetf(OSPObject _object, const char *id, float x);
-
-  /*! add 1-float parameter to given object */
-  void ospSet1f(OSPObject _object, const char *id, float x);
-
-  /*! add 1-int parameter to given object */
-  void ospSet1i(OSPObject _object, const char *id, int32 x);
->>>>>>> 9cd30b4c
 
   /*! add a 2-float parameter to a given object */
   OSPRAY_INTERFACE void ospSet2f(OSPObject _object, const char *id, float x, float y);
 
-<<<<<<< HEAD
-  /*! add 3-float paramter to given object */
+  /*! add 2-float parameter to given object */
   OSPRAY_INTERFACE void ospSet2fv(OSPObject _object, const char *id, const float *xy);
 
-  /*! add 3-float paramter to given object */
+  /*! add a 2-int parameter to a given object */
+  OSPRAY_INTERFACE void ospSet2i(OSPObject _object, const char *id, int x, int y);
+
+  /*! add 2-int parameter to given object */
+  OSPRAY_INTERFACE void ospSet2iv(OSPObject _object, const char *id, const int *xy);
+
+  /*! add 3-float parameter to given object */
   OSPRAY_INTERFACE void ospSet3f(OSPObject _object, const char *id, float x, float y, float z);
 
-  /*! add 3-float paramter to given object */
+  /*! add 3-float parameter to given object */
   OSPRAY_INTERFACE void ospSet3fv(OSPObject _object, const char *id, const float *xyz);
 
-  /*! add 3-int paramter to given object */
+  /*! add 3-int parameter to given object */
   OSPRAY_INTERFACE void ospSet3i(OSPObject _object, const char *id, int x, int y, int z);
-=======
-  /*! add 2-float parameter to given object */
-  void ospSet2fv(OSPObject _object, const char *id, const float *xy);
-
-  /*! add a 2-int parameter to a given object */
-  void ospSet2i(OSPObject _object, const char *id, int x, int y);
-
-  /*! add 2-int parameter to given object */
-  void ospSet2iv(OSPObject _object, const char *id, const int *xy);
-
-  /*! add 3-float parameter to given object */
-  void ospSet3f(OSPObject _object, const char *id, float x, float y, float z);
-
-  /*! add 3-float parameter to given object */
-  void ospSet3fv(OSPObject _object, const char *id, const float *xyz);
-
-  /*! add 3-int parameter to given object */
-  void ospSet3i(OSPObject _object, const char *id, int x, int y, int z);
->>>>>>> 9cd30b4c
 
   /*! add 3-int parameter to given object */
   void ospSet3iv(OSPObject _object, const char *id, const int *xyz);
@@ -420,22 +395,14 @@
   /*! add 2-float parameter to given object */
   OSPRAY_INTERFACE void ospSetVec2f(OSPObject _object, const char *id, const osp::vec2f &v);
 
-<<<<<<< HEAD
-  /*! add 3-float paramter to given object */
+  /*! add 2-int parameter to given object */
+  OSPRAY_INTERFACE void ospSetVec2i(OSPObject _object, const char *id, const osp::vec2i &v);
+
+  /*! add 3-float parameter to given object */
   OSPRAY_INTERFACE void ospSetVec3f(OSPObject _object, const char *id, const osp::vec3f &v);
 
-  /*! add 3-int paramter to given object */
+  /*! add 3-int parameter to given object */
   OSPRAY_INTERFACE void ospSetVec3i(OSPObject _object, const char *id, const osp::vec3i &v);
-=======
-  /*! add 2-int parameter to given object */
-  void ospSetVec2i(OSPObject _object, const char *id, const osp::vec2i &v);
-
-  /*! add 3-float parameter to given object */
-  void ospSetVec3f(OSPObject _object, const char *id, const osp::vec3f &v);
-
-  /*! add 3-int parameter to given object */
-  void ospSetVec3i(OSPObject _object, const char *id, const osp::vec3i &v);
->>>>>>> 9cd30b4c
 
   /*! add untyped void pointer to object - this will *ONLY* work in local rendering!  */
   OSPRAY_INTERFACE void ospSetVoidPtr(OSPObject _object, const char *id, void *v);
