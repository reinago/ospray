--- conflicted
+++ resolved
@@ -26,7 +26,6 @@
 #include "ospray/camera/Camera.ih"
 #include "ospray/common/Model.ih"
 
-<<<<<<< HEAD
 /*! number of pixels that each job in a parallel rendertile task
     executes together. Must be a multipel of the maximum possible
     programCount (16), and must be smaller than TILE_SIZE (in one
@@ -42,23 +41,9 @@
   uniform bool useBG;
 };
 
-void RaycastVolumeRenderer_endFrame(Renderer *uniform renderer, 
+void RaycastVolumeRenderer_endFrame(Renderer *uniform renderer,
                                     void *uniform perFrameData,
                                     const uniform int32 accumID)
-{ 
-  if (renderer->fb) 
-    renderer->fb->accumID = accumID;  
-  renderer->fb = NULL; 
-}
-
-void *uniform RaycastVolumeRenderer_beginFrame(Renderer *uniform renderer, 
-                                               FrameBuffer *uniform framebuffer)
-{ 
-  renderer->fb = framebuffer; 
-  return NULL;
-=======
-void RaycastVolumeRenderer_renderFramePostamble(Renderer *uniform renderer,
-                                                const uniform int32 accumID)
 {
   if (renderer->fb)
     renderer->fb->accumID = accumID;
@@ -66,11 +51,11 @@
   renderer->fb = NULL;
 }
 
-void RaycastVolumeRenderer_renderFramePreamble(Renderer *uniform renderer,
+void *uniform RaycastVolumeRenderer_beginFrame(Renderer *uniform renderer,
                                                FrameBuffer *uniform framebuffer)
 {
   renderer->fb = framebuffer;
->>>>>>> 3e589335
+  return NULL;
 }
 
 inline void RaycastVolumeRenderer_computeVolumeSample(RaycastVolumeRenderer *uniform renderer,
@@ -195,7 +180,7 @@
 /*! Returns the first hit volume for the provided ray and sets the ray bounds t0 and t,
     considering the provided ray offset and any clipping. If no volume is found, the
     returned volume is NULL and ray.t0 will be set to infinity. */
-inline Volume * 
+inline Volume *
 RaycastVolumeRenderer_intersectVolumes(uniform RaycastVolumeRenderer *uniform renderer,
                                        varying Ray &ray,
                                        const uniform PassInfo &passInfo,
@@ -228,7 +213,7 @@
     intersectBox(ray, volume_i->boundingBox, t0, t1);
     t0 = max(t0,passInfo.region.lower);
     t1 = min(t1,passInfo.region.upper);
-          
+
     if (t0 < t1 && t0 < volumeRay.t0) {
       volumeRay.t0 = t0;
       volumeRay.t = t1;
@@ -236,7 +221,7 @@
     }
     // Update the provided ray.
     ray = volumeRay;
-    
+
     // If we intersected a volume, offset ray by a fraction of the nominal ray step.
 
 #if 0
@@ -258,7 +243,7 @@
 
   // Test each volume and find the first intersection.
   for (uniform int32 i=0; i<renderer->inherited.model->volumeCount; i++) {
-    Volume *uniform volume_i = renderer->inherited.model->volumes[i]; 
+    Volume *uniform volume_i = renderer->inherited.model->volumes[i];
 #if EXP_DATA_PARALLEL
     // hack for now .... if this does not have a 'getvoxel' function
     // it must be a data parallel volume...
@@ -352,11 +337,11 @@
   geometryRay.instID = -1;
 
   // Get first intersected volume for each ray and set the ray bounds.
-  Volume *volume = RaycastVolumeRenderer_intersectVolumes(renderer, ray, 
+  Volume *volume = RaycastVolumeRenderer_intersectVolumes(renderer, ray,
                                                           passInfo,
                                                           rayOffset);
 
-  // if (dbg) 
+  // if (dbg)
   //   print("volume intersect\n %\n %\n",ray.t0,ray.t);
 
   // Provide ray offset for use with isosurface geometries (this value ignored elsewhere).
@@ -368,7 +353,7 @@
   vec4f geometryColor = color;
 
   // Initial trace through geometries.
-  RaycastVolumeRenderer_computeGeometrySample(renderer, geometryRay, 
+  RaycastVolumeRenderer_computeGeometrySample(renderer, geometryRay,
                                               clipRange, geometryColor);
 
   // Depth is the first volume bounding box or geometry hit
@@ -387,7 +372,7 @@
         ray.t0 = ray.t + epsilon;
         ray.t = tMax;
         volume = RaycastVolumeRenderer_intersectVolumes(renderer, ray, passInfo, rayOffset);
-        // if (dbg) 
+        // if (dbg)
         // print("volume intersect 2\n %\n %\n",ray.t0,ray.t);
       }
       else {
@@ -398,7 +383,7 @@
         // Compute the volume sample at the current position and advance the ray.
         foreach_unique (v in volume)
           RaycastVolumeRenderer_computeVolumeSample(renderer, v, ray, volumeColor);
-        
+
         // if (dbg) {
         //   print("sample at %\n %\n %\n %\n",ray.t0,volumeColor.x,volumeColor.y,volumeColor.z);
         // }
@@ -423,21 +408,16 @@
       geometryRay.time = volume ? -rayOffset * volume->samplingStep : 0.f;
 
       // Trace next geometry ray.
-      RaycastVolumeRenderer_computeGeometrySample(renderer, geometryRay, 
+      RaycastVolumeRenderer_computeGeometrySample(renderer, geometryRay,
                                                   clipRange,
                                                   geometryColor);
     }
   }
 }
 
-<<<<<<< HEAD
-void RaycastVolumeRenderer_renderSample(Renderer *uniform pointer, 
+void RaycastVolumeRenderer_renderSample(Renderer *uniform pointer,
                                         void *uniform _passInfo,
-                                        varying ScreenSample &sample) 
-=======
-void RaycastVolumeRenderer_renderSample(Renderer *uniform pointer,
                                         varying ScreenSample &sample)
->>>>>>> 3e589335
 {
   // DVRPerFrameData *uniform pfd = (DVRPerFrameData *uniform)_perFrameData;
   // if (pfd)
@@ -468,27 +448,27 @@
   float depth = infinity;
 
 // #if EXP_DATA_PARALLEL
-//   region1f clipRange = 
+//   region1f clipRange =
 //   if (passInfo) {
 //     clipRange = passInfo->region;
 //     sample.ray.t0 = max(sample.ray.t0,clipRange.lower);
 //     sample.ray.t  = min(sample.ray.t,clipRange.upper);
 //   }
-// #else  
+// #else
   if (passInfo != NULL) {
-    RaycastVolumeRenderer_intersect(renderer, sample.ray, 
+    RaycastVolumeRenderer_intersect(renderer, sample.ray,
                                     *passInfo, rayOffset, color, depth);
   } else {
     uniform PassInfo dummyPassInfo;
     dummyPassInfo.region = make_region1f(0.f,inf);
     dummyPassInfo.useBG = true;
     dummyPassInfo.block = NULL;
-    RaycastVolumeRenderer_intersect(renderer, sample.ray, 
+    RaycastVolumeRenderer_intersect(renderer, sample.ray,
                                     dummyPassInfo, rayOffset, color, depth);
   }
 // #endif
 
-  
+
 // #ifdef OSPRAY_EXP_ALPHA_BLENDING
 //   // do NOT blend in background.... would otherwise blend that in in each tile!
 //   print("warning: should not actually blend in background color here; need to fix this in compositing mode");
@@ -551,7 +531,7 @@
 }
 
 #if EXP_DATA_PARALLEL
-extern "C" Tile *uniform CacheForBlockTiles_getTileForBlock(void *uniform _tileCache, 
+extern "C" Tile *uniform CacheForBlockTiles_getTileForBlock(void *uniform _tileCache,
                                                             uniform uint32 blockID);
 inline uniform bool itIsIThatHasToRenderThisBlock(DDBVolumeBlock *uniform block,
                                                   uniform int32 tileID,
@@ -590,7 +570,7 @@
       tileNeedsBlock[blockID] = true;
       blockRegion.lower = min(blockRegion.lower,t0);
       blockRegion.upper = max(blockRegion.upper,t1);
-      
+
       // now, render this block if it's one of ours
       if (!block[blockID].mine) continue;
       if (itIsIThatHasToRenderThisBlock(&block[blockID],tileID,myRank)) {
@@ -697,7 +677,7 @@
   ScreenSample fgSample, bgSample;
   fgSample.z = inf;
   fgSample.alpha = 0.f;
-  
+
   CameraSample cameraSample;
 
   const uniform int begin = taskIndex * RENDERTILE_PIXELS_PER_JOB;
@@ -709,8 +689,8 @@
     fgSample.sampleID.x        = bgTile.region.lower.x + z_order.xs[index];
     fgSample.sampleID.y        = bgTile.region.lower.y + z_order.ys[index];
 
-    if ((fgSample.sampleID.x >= fb->size.x) | 
-        (fgSample.sampleID.y >= fb->size.y)) 
+    if ((fgSample.sampleID.x >= fb->size.x) |
+        (fgSample.sampleID.y >= fb->size.y))
       continue;
 
     // dbg = (fgSample.sampleID.x == 640 && fgSample.sampleID.y == 340);
@@ -720,23 +700,23 @@
     pixel_du = precomputedHalton2(startSampleID);
     pixel_dv = precomputedHalton3(startSampleID);
     fgSample.sampleID.z = startSampleID;
-      
+
     cameraSample.screen.x = (fgSample.sampleID.x + pixel_du) * fb->rcpSize.x;
     cameraSample.screen.y = (fgSample.sampleID.y + pixel_dv) * fb->rcpSize.y;
-      
+
     camera->initRay(camera,fgSample.ray,cameraSample);
-      
+
     // set ray t value for early ray termination if we have a maximum depth texture
     if (self->maxDepthTexture) {
-        
+
       // don't consider pixel_du, pixel_dv for depth texture coordinates
       vec2f depthTexCoord;
       depthTexCoord.x = fgSample.sampleID.x * fb->rcpSize_1.x;
       depthTexCoord.y = fgSample.sampleID.y * fb->rcpSize_1.y;
-        
+
       fgSample.ray.t = get1f(self->maxDepthTexture, depthTexCoord);
     }
-      
+
     bgSample = fgSample;
     DDVR_renderSample((RaycastVolumeRenderer*uniform)self,
                       fgSample,bgSample,_tileCache,pixel,
@@ -751,7 +731,7 @@
 }
 
 /*! perform first render pass for logical tile (in data-distribtued
-    mode). 
+    mode).
 
     in this first pass, we generate primary rays and intersect them
     with all data parallel blocks on this node (for given tile).
