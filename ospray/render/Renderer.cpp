// ======================================================================== //
// Copyright 2009-2015 Intel Corporation                                    //
//                                                                          //
// Licensed under the Apache License, Version 2.0 (the "License");          //
// you may not use this file except in compliance with the License.         //
// You may obtain a copy of the License at                                  //
//                                                                          //
//     http://www.apache.org/licenses/LICENSE-2.0                           //
//                                                                          //
// Unless required by applicable law or agreed to in writing, software      //
// distributed under the License is distributed on an "AS IS" BASIS,        //
// WITHOUT WARRANTIES OR CONDITIONS OF ANY KIND, either express or implied. //
// See the License for the specific language governing permissions and      //
// limitations under the License.                                           //
// ======================================================================== //

// ospray 
#include "Renderer.h"
#include "../common/Library.h"
// stl 
#include <map>
// ispc exports
#include "Renderer_ispc.h"
// ospray
#include "LoadBalancer.h"

namespace ospray {
  using std::cout;
  using std::endl;

  typedef Renderer *(*creatorFct)();

  std::map<std::string, creatorFct> rendererRegistry;

  void Renderer::commit()
  {
    epsilon = getParam1f("epsilon", 1e-6f);
    spp = getParam1i("spp", 1);
    backgroundEnabled = getParam1i("backgroundEnabled", 1);
    maxDepthTexture = (Texture2D*)getParamObject("maxDepthTexture", NULL);
    model = (Model*)getParamObject("model", getParamObject("world"));

    if (maxDepthTexture && (maxDepthTexture->type != OSP_FLOAT || !(maxDepthTexture->flags & OSP_TEXTURE_FILTER_NEAREST)))
      static WarnOnce warning("expected maxDepthTexture provided to the renderer to be type OSP_FLOAT and have the OSP_TEXTURE_FILTER_NEAREST flag");

    if (getIE()) {
      ManagedObject* camera = getParamObject("camera");
      if (model) {
        const float diameter = model->bounds.empty() ? 1.0f : length(model->bounds.size());
        epsilon *= diameter;
      }

      ispc::Renderer_set(getIE(),
                         model ?  model->getIE() : NULL,
                         camera ?  camera->getIE() : NULL,
                         epsilon,
                         spp,
                         backgroundEnabled,
                         maxDepthTexture ? maxDepthTexture->getIE() : NULL);
    }
  }

  Renderer *Renderer::createRenderer(const char *_type)
  {
    std::string type = _type;
    size_t atSign = type.find_first_of('@');
    if (atSign != std::string::npos) {
      std::string libName = type.substr(atSign + 1);
      type = type.substr(0, atSign);
      loadLibrary("ospray_module_" + libName);
    }
    
    std::map<std::string, Renderer *(*)()>::iterator it = rendererRegistry.find(type);
    if (it != rendererRegistry.end()) {
      return it->second ? (it->second)() : NULL;
    }
    
    if (ospray::logLevel >= 2) {
      std::cout << "#ospray: trying to look up renderer type '" 
                << type << "' for the first time" << std::endl;
    }

    std::string creatorName = "ospray_create_renderer__" + type;
    creatorFct creator = (creatorFct)getSymbol(creatorName); //dlsym(RTLD_DEFAULT,creatorName.c_str());
    rendererRegistry[type] = creator;
    if (creator == NULL) {
      if (ospray::logLevel >= 1) {
        std::cout << "#ospray: could not find renderer type '" << type << "'" << std::endl;
      }
      return NULL;
    }

    Renderer *renderer = (*creator)();  
    renderer->managedObjectType = OSP_RENDERER;
    if (renderer == NULL && ospray::logLevel >= 1) {
      std::cout << "#osp:warning[ospNewRenderer(...)]: could not create renderer of that type." << endl;
      std::cout << "#osp:warning[ospNewRenderer(...)]: Note: Requested renderer type was '" << type << "'" << endl;
    }
    
    return renderer;
  }

<<<<<<< HEAD
  void Renderer::renderTile(Tile &tile, size_t jobID) const
  {
    ispc::Renderer_renderTile(getIE(),(ispc::Tile&)tile, jobID);
=======
  void Renderer::renderTile(void *perFrameData, Tile &tile)
  {
    ispc::Renderer_renderTile(getIE(),perFrameData,(ispc::Tile&)tile);
>>>>>>> 46bd0825
  }

  void *Renderer::beginFrame(FrameBuffer *fb) 
  {
    this->currentFB = fb;
    return ispc::Renderer_beginFrame(getIE(),fb->getIE());
  }

  void Renderer::endFrame(void *perFrameData, const int32 fbChannelFlags)
  {
    FrameBuffer *fb = this->currentFB;
    if ((fbChannelFlags & OSP_FB_ACCUM))
      fb->accumID++;
    ispc::Renderer_endFrame(getIE(),perFrameData,fb->accumID);
  }
  
  void Renderer::renderFrame(FrameBuffer *fb, const uint32 channelFlags)
  {
     // double T0 = getSysTime();
    TiledLoadBalancer::instance->renderFrame(this,fb,channelFlags);
     // double T1 = getSysTime();
     // printf("time per frame %lf ms\n",(T1-T0)*1e3f);
  }

  OSPPickResult Renderer::pick(const vec2f &screenPos)
  {
    assert(getIE());
    vec3f pos; bool hit;

    ispc::Renderer_pick(getIE(), (const ispc::vec2f&)screenPos, (ispc::vec3f&)pos, hit);

    OSPPickResult res = { pos, hit };
    return res;
  }

} // ::ospray<|MERGE_RESOLUTION|>--- conflicted
+++ resolved
@@ -14,10 +14,10 @@
 // limitations under the License.                                           //
 // ======================================================================== //
 
-// ospray 
+// ospray
 #include "Renderer.h"
 #include "../common/Library.h"
-// stl 
+// stl
 #include <map>
 // ispc exports
 #include "Renderer_ispc.h"
@@ -69,14 +69,14 @@
       type = type.substr(0, atSign);
       loadLibrary("ospray_module_" + libName);
     }
-    
+
     std::map<std::string, Renderer *(*)()>::iterator it = rendererRegistry.find(type);
     if (it != rendererRegistry.end()) {
       return it->second ? (it->second)() : NULL;
     }
-    
+
     if (ospray::logLevel >= 2) {
-      std::cout << "#ospray: trying to look up renderer type '" 
+      std::cout << "#ospray: trying to look up renderer type '"
                 << type << "' for the first time" << std::endl;
     }
 
@@ -90,28 +90,22 @@
       return NULL;
     }
 
-    Renderer *renderer = (*creator)();  
+    Renderer *renderer = (*creator)();
     renderer->managedObjectType = OSP_RENDERER;
     if (renderer == NULL && ospray::logLevel >= 1) {
       std::cout << "#osp:warning[ospNewRenderer(...)]: could not create renderer of that type." << endl;
       std::cout << "#osp:warning[ospNewRenderer(...)]: Note: Requested renderer type was '" << type << "'" << endl;
     }
-    
+
     return renderer;
   }
 
-<<<<<<< HEAD
-  void Renderer::renderTile(Tile &tile, size_t jobID) const
+  void Renderer::renderTile(void *perFrameData, Tile &tile, size_t jobID) const
   {
-    ispc::Renderer_renderTile(getIE(),(ispc::Tile&)tile, jobID);
-=======
-  void Renderer::renderTile(void *perFrameData, Tile &tile)
-  {
-    ispc::Renderer_renderTile(getIE(),perFrameData,(ispc::Tile&)tile);
->>>>>>> 46bd0825
+    ispc::Renderer_renderTile(getIE(),perFrameData,(ispc::Tile&)tile, jobID);
   }
 
-  void *Renderer::beginFrame(FrameBuffer *fb) 
+  void *Renderer::beginFrame(FrameBuffer *fb)
   {
     this->currentFB = fb;
     return ispc::Renderer_beginFrame(getIE(),fb->getIE());
@@ -124,7 +118,7 @@
       fb->accumID++;
     ispc::Renderer_endFrame(getIE(),perFrameData,fb->accumID);
   }
-  
+
   void Renderer::renderFrame(FrameBuffer *fb, const uint32 channelFlags)
   {
      // double T0 = getSysTime();
