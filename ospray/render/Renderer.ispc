--- conflicted
+++ resolved
@@ -64,44 +64,38 @@
   float lens_du = 0.f,  lens_dv = 0.f;
   uniform int32 spp = self->spp;
 
-  // precomputeZOrder();
-
-  // if (spp > 1) {
   const uniform int begin = taskIndex * RENDERTILE_PIXELS_PER_JOB;
   const uniform int end   = begin     + RENDERTILE_PIXELS_PER_JOB;
   const uniform int startSampleID = max(fb->accumID,0)*spp;
-    
-  ScreenSample screenSample;
-  screenSample.z = inf;
-  screenSample.alpha = 0.f;
+
+  if (spp >= 1) {
+    ScreenSample screenSample;
+    screenSample.z = inf;
+    screenSample.alpha = 0.f;
   
-  CameraSample cameraSample;
-
-  const float spp_inv = 1.f / spp;
+    CameraSample cameraSample;
+
+    const float spp_inv = 1.f / spp;
   
-  for (uint32 index=begin+programIndex;index<end;index+=programCount) {
-    // const uint32 index = i + programIndex;
-    screenSample.sampleID.x        = tile.region.lower.x + z_order.xs[index];
-    screenSample.sampleID.y        = tile.region.lower.y + z_order.ys[index];
-    if ((screenSample.sampleID.x >= fb->size.x) | 
-        (screenSample.sampleID.y >= fb->size.y)) 
-      continue;
-
-    vec3f col = make_vec3f(0.f);
-    const uint32 pixel = z_order.xs[index] + (z_order.ys[index] * TILE_SIZE);
-    for (uniform uint32 s = 0; s<spp; s++) {
-      pixel_du = precomputedHalton2(startSampleID+s);
-      pixel_dv = precomputedHalton3(startSampleID+s);
-      screenSample.sampleID.z = startSampleID+s;
+    for (uniform uint32 i=begin;i<end;i+=programCount) {
+      const uint32 index = i + programIndex;
+      screenSample.sampleID.x        = tile.region.lower.x + z_order.xs[index];
+      screenSample.sampleID.y        = tile.region.lower.y + z_order.ys[index];
+
+      if ((screenSample.sampleID.x >= fb->size.x) | 
+          (screenSample.sampleID.y >= fb->size.y)) 
+        continue;
+
+      vec3f col = make_vec3f(0.f);
+      const uint32 pixel = z_order.xs[index] + (z_order.ys[index] * TILE_SIZE);
+      for (uniform uint32 s = 0; s<spp; s++) {
+        pixel_du = precomputedHalton2(startSampleID+s);
+        pixel_dv = precomputedHalton3(startSampleID+s);
+        screenSample.sampleID.z = startSampleID+s;
         
-      cameraSample.screen.x = (screenSample.sampleID.x + pixel_du) * fb->rcpSize.x;
-      cameraSample.screen.y = (screenSample.sampleID.y + pixel_dv) * fb->rcpSize.y;
+        cameraSample.screen.x = (screenSample.sampleID.x + pixel_du) * fb->rcpSize.x;
+        cameraSample.screen.y = (screenSample.sampleID.y + pixel_dv) * fb->rcpSize.y;
       
-<<<<<<< HEAD
-      camera->initRay(camera,screenSample.ray,cameraSample);
-      self->renderSample(self,screenSample);
-      col = col + screenSample.rgb;
-=======
         camera->initRay(camera,screenSample.ray,cameraSample);
 
         // set ray t value for early ray termination if we have a maximum depth texture
@@ -122,14 +116,59 @@
       setRGBAZ(tile,pixel,col,screenSample.alpha,screenSample.z);
     }
   } else {
+#if 1
+    print("sub-sampling not yet working in large-tile mode");
+#else
     if (fb->accumID >= 0) {
       // compute 
       pixel_du = precomputedHalton2(fb->accumID);
       pixel_dv = precomputedHalton3(fb->accumID);
->>>>>>> 63bb299b
     }
-    col = col * (spp_inv);
-    setRGBAZ(tile,pixel,col,screenSample.alpha,screenSample.z);
+    
+    ScreenSample screenSample;
+    screenSample.sampleID.z = fb->accumID;
+    screenSample.z = inf;
+    screenSample.alpha = 0.f;
+
+    CameraSample cameraSample;
+
+    const uniform int blocks = fb->accumID > 0 || spp > 0 ? 1 : min(1 << -2 * spp, TILE_SIZE*TILE_SIZE);
+
+    for (uint32 i=programIndex;i<TILE_SIZE*TILE_SIZE/blocks;i+=programCount) {
+      screenSample.sampleID.x        = tile.region.lower.x + z_order.xs[i*blocks];
+      screenSample.sampleID.y        = tile.region.lower.y + z_order.ys[i*blocks];
+      if ((screenSample.sampleID.x >= fb->size.x) | 
+          (screenSample.sampleID.y >= fb->size.y)) {
+        continue;
+      }
+
+      cameraSample.screen.x = (screenSample.sampleID.x + pixel_du) * fb->rcpSize.x;
+      cameraSample.screen.y = (screenSample.sampleID.y + pixel_dv) * fb->rcpSize.y;
+
+      camera->initRay(camera,screenSample.ray,cameraSample);
+
+      // set ray t value for early ray termination if we have a maximum depth texture
+      if (self->maxDepthTexture) {
+
+        // don't consider pixel_du, pixel_dv for depth texture coordinates
+        vec2f depthTexCoord;
+        depthTexCoord.x = screenSample.sampleID.x * fb->rcpSize_1.x;
+        depthTexCoord.y = screenSample.sampleID.y * fb->rcpSize_1.y;
+
+        screenSample.ray.t = get1f(self->maxDepthTexture, depthTexCoord);
+      }
+
+      self->renderSample(self,screenSample);
+
+      // print("pixel % % %\n",screenSample.rgb.x,screenSample.rgb.y,screenSample.rgb.z);
+
+      for (uniform int p = 0; p < blocks; p++) {
+        const uint32 pixel = z_order.xs[i*blocks+p] + (z_order.ys[i*blocks+p] * TILE_SIZE);
+        assert(pixel < TILE_SIZE*TILE_SIZE);
+        setRGBAZ(tile,pixel,screenSample.rgb,screenSample.alpha,screenSample.z);
+      }
+    }
+#endif
   }
 }
 
@@ -140,110 +179,6 @@
   precomputeZOrder();
   uniform const size_t numJobs = (TILE_SIZE*TILE_SIZE)/RENDERTILE_PIXELS_PER_JOB;
   launch[numJobs] Renderer_default_renderTileJob(self,tile);
-// #else
-//   uniform FrameBuffer *uniform fb     = self->fb;
-//   uniform Camera      *uniform camera = self->camera;
-
-//   float pixel_du = .5f, pixel_dv = .5f;
-//   float lens_du = 0.f,  lens_dv = 0.f;
-//   uniform int32 spp = self->spp;
-
-//   precomputeZOrder();
-
-//   if (spp > 1) {
-//     int startSampleID = max(fb->accumID,0)*spp;
-    
-//     ScreenSample screenSample;
-//     screenSample.z = inf;
-//     screenSample.alpha = 0.f;
-  
-//     CameraSample cameraSample;
-
-//     const float spp_inv = 1.f / spp;
-  
-//     for (uint32 i=0;i<TILE_SIZE*TILE_SIZE;i+=programCount) {
-//       const uint32 index = i + programIndex;
-//       screenSample.sampleID.x        = tile.region.lower.x + z_order.xs[index];
-//       screenSample.sampleID.y        = tile.region.lower.y + z_order.ys[index];
-
-//       if ((screenSample.sampleID.x >= fb->size.x) | 
-//           (screenSample.sampleID.y >= fb->size.y)) 
-//         continue;
-
-//       vec3f col = make_vec3f(0.f);
-//       const uint32 pixel = z_order.xs[index] + (z_order.ys[index] * TILE_SIZE);
-//       for (uniform uint32 s = 0; s<spp; s++) {
-//         pixel_du = precomputedHalton2(startSampleID+s);
-//         pixel_dv = precomputedHalton3(startSampleID+s);
-//         screenSample.sampleID.z = startSampleID+s;
-        
-//         cameraSample.screen.x = (screenSample.sampleID.x + pixel_du) * fb->rcpSize.x;
-//         cameraSample.screen.y = (screenSample.sampleID.y + pixel_dv) * fb->rcpSize.y;
-      
-//         camera->initRay(camera,screenSample.ray,cameraSample);
-//         self->renderSample(self,screenSample);
-//         col = col + screenSample.rgb;
-//       }
-//       col = col * (spp_inv);
-//       setRGBAZ(tile,pixel,col,screenSample.alpha,screenSample.z);
-//     }
-//   } else {
-//     if (fb->accumID >= 0) {
-//       // compute 
-//       pixel_du = precomputedHalton2(fb->accumID);
-//       pixel_dv = precomputedHalton3(fb->accumID);
-//     }
-    
-//     ScreenSample screenSample;
-//     screenSample.sampleID.z = fb->accumID;
-//     screenSample.z = inf;
-//     screenSample.alpha = 0.f;
-
-//     CameraSample cameraSample;
-
-<<<<<<< HEAD
-//     const uniform int blocks = fb->accumID > 0 || spp > 0 ? 1 : min(1 << -2 * spp, TILE_SIZE*TILE_SIZE);
-=======
-      camera->initRay(camera,screenSample.ray,cameraSample);
-
-      // set ray t value for early ray termination if we have a maximum depth texture
-      if (self->maxDepthTexture) {
-
-        // don't consider pixel_du, pixel_dv for depth texture coordinates
-        vec2f depthTexCoord;
-        depthTexCoord.x = (screenSample.sampleID.x) * fb->rcpSize_1.x;
-        depthTexCoord.y = (screenSample.sampleID.y) * fb->rcpSize_1.y;
-
-        screenSample.ray.t = get1f(self->maxDepthTexture, depthTexCoord);
-      }
-
-      self->renderSample(self,screenSample);
->>>>>>> 63bb299b
-
-//     for (uint32 i=programIndex;i<TILE_SIZE*TILE_SIZE/blocks;i+=programCount) {
-//       screenSample.sampleID.x        = tile.region.lower.x + z_order.xs[i*blocks];
-//       screenSample.sampleID.y        = tile.region.lower.y + z_order.ys[i*blocks];
-//       if ((screenSample.sampleID.x >= fb->size.x) | 
-//           (screenSample.sampleID.y >= fb->size.y)) {
-//         continue;
-//       }
-
-//       cameraSample.screen.x = (screenSample.sampleID.x + pixel_du) * fb->rcpSize.x;
-//       cameraSample.screen.y = (screenSample.sampleID.y + pixel_dv) * fb->rcpSize.y;
-
-//       camera->initRay(camera,screenSample.ray,cameraSample);
-//       self->renderSample(self,screenSample);
-
-//       // print("pixel % % %\n",screenSample.rgb.x,screenSample.rgb.y,screenSample.rgb.z);
-
-//       for (uniform int p = 0; p < blocks; p++) {
-//         const uint32 pixel = z_order.xs[i*blocks+p] + (z_order.ys[i*blocks+p] * TILE_SIZE);
-//         assert(pixel < TILE_SIZE*TILE_SIZE);
-//         setRGBAZ(tile,pixel,screenSample.rgb,screenSample.alpha,screenSample.z);
-//       }
-//     }
-//   }
-// #endif
 }
 
 void Renderer_Constructor(uniform Renderer *uniform self,
