// ======================================================================== //
// Copyright 2009-2015 Intel Corporation                                    //
//                                                                          //
// Licensed under the Apache License, Version 2.0 (the "License");          //
// you may not use this file except in compliance with the License.         //
// You may obtain a copy of the License at                                  //
//                                                                          //
//     http://www.apache.org/licenses/LICENSE-2.0                           //
//                                                                          //
// Unless required by applicable law or agreed to in writing, software      //
// distributed under the License is distributed on an "AS IS" BASIS,        //
// WITHOUT WARRANTIES OR CONDITIONS OF ANY KIND, either express or implied. //
// See the License for the specific language governing permissions and      //
// limitations under the License.                                           //
// ======================================================================== //

#include "PathTracer.ih"
#include "Scene.ih"

#define PDF_CULLING 0.0f 
//#define USE_DGCOLOR

/*! number of pixels that each job in a parallel rendertile task
    executes together. Must be a multipel of the maximum possible
    programCount (16), and must be smaller than TILE_SIZE (in one
    dimension) */
#define RENDERTILE_PIXELS_PER_JOB 64


//////////////////////////////////////////////////////////////////
// LightPath

struct LightPath 
{
  /*! \brief Last ray in the path. */
  Ray    ray;                
  
  /*! \brief Medium the last ray travels inside. */
  Medium lastMedium;             

  /*! \brief Recursion depth of path. */
  uniform uint32 depth;          

  /*! \brief Determines the fraction of radiance reaches the pixel along the
    path. */  
  vec3f  throughput;             

  /*! \brief If the previous shade point used shadow rays we have to ignore
    the emission of geometrical lights to not double count them. */
  bool   ignoreVisibleLights;    

  /*! \brief True if the ray path is a straight line. */
  bool   unbent;                    
};

inline void init_LightPath(LightPath& lp, const Ray &ray)
{
  lp.ray = ray;
  lp.lastMedium = make_Medium_Vacuum();
  lp.depth = 0;
  lp.throughput = make_vec3f(1.f);
  lp.ignoreVisibleLights = false;
  lp.unbent = true;
}

inline void extend_fast(LightPath& lp,
                   const vec3f nextRay_org, 
                   const vec3f nextRay_dir, 
                   const float nextRay_near, 
                   const float nextRay_far, 
                   const vec3f weight, 
                   const bool ignoreVL)
{
  lp.unbent = lp.unbent & eq(nextRay_dir,lp.ray.dir);
  setRay(lp.ray,nextRay_org,nextRay_dir,nextRay_near,nextRay_far);
  lp.depth = lp.depth+1;
  lp.throughput = mul(lp.throughput,weight);
  lp.ignoreVisibleLights = ignoreVL;
}

//////////////////////////////////////////////////////////////////
// PathTracer

vec3f PathTraceIntegrator_Li(const uniform PathTracer* uniform THIS,
                             const vec2f &pixel, // normalized, i.e. in [0..1]
                             LightPath &lightPath, 
                             const uniform Scene *uniform scene,
                             varying RandomTEA* uniform rng,
                             uint32 &numRays,
                             float &z_for_compositing)
{
  uniform uint32/*BRDFType*/ directLightingBRDFTypes = (uniform uint32)(DIFFUSE);
  uniform uint32/*BRDFType*/ giBRDFTypes = (uniform uint32)(ALL);
  
  vec3f L = make_vec3f(0.f);
  vec3f Lw = make_vec3f(1.f);
  while (true) 
  {
    /* Terminate path if too long or contribution too low. */
    if (lightPath.depth >= THIS->maxDepth)
      return L;
    if (reduce_max(lightPath.throughput) <= THIS->minContribution)
      return L;
    
    /* Traverse ray. */
    DifferentialGeometry dg;
    traceRay(scene->model,lightPath.ray);

    if (lightPath.depth == 0)
      z_for_compositing = lightPath.ray.t;
    // rtcIntersect(scene->accel,lightPath.ray);
    postIntersect(scene,lightPath.ray,dg);
    numRays++;  
    
    const vec3f wo = neg(lightPath.ray.dir);

    /* Environment shading when nothing hit. */
    if (noHit(lightPath.ray)) 
    {
      if ((bool)THIS->backplate & lightPath.unbent) {
        const int x = clamp((int)(pixel.x * THIS->backplate->size.x), 0, (int)THIS->backplate->size.x-1);
        const int y = clamp((int)(pixel.y * THIS->backplate->size.y), 0, (int)THIS->backplate->size.y-1);
        L = THIS->backplate->get_nearest_varying(THIS->backplate,x,y);
      }
      else {
        if (!lightPath.ignoreVisibleLights) {
          for (uniform int i=0; i<scene->num_envLights; i++) {
            uniform const PTEnvironmentLight *uniform l = scene->envLights[i]; 
            L = add(L, mul(Lw,l->Le(l,wo)));
          }      
        }
      }

      return L;
    }

    /* Shade surface. */
    uniform CompositedBRDF brdfs;
    CompositedBRDF__Constructor(&brdfs);
#if 1
    uniform PathTraceMaterial*m = (uniform PathTraceMaterial*)dg.material;
    foreach_unique(mm in m)
    if (mm != NULL) mm->shade(mm,lightPath.ray, lightPath.lastMedium, dg, brdfs);
#else
    foreach_unique(geomID in lightPath.ray.geomID) {
      uniform PathTraceMaterial* uniform m
        = (uniform PathTraceMaterial*)(scene->model->geometry[geomID]->material);
      print("shading %\n",m);
      if (m != NULL) m->shade(m,lightPath.ray, lightPath.lastMedium, dg, brdfs);
    }
#endif

#if 0
    // iw: disabled because we dont' have per-geometry lights yet
    /* Add light emitted by hit area light source. */
    if (!lightPath.ignoreVisibleLights) {
      foreach_unique(geomID in lightPath.ray.geomID) {
        const uniform AreaLight* uniform l = scene->model->geometry[geomID]->light;
        if (l != NULL)
          // L = add(L, mul(Lw, l->Le(l,dg,wo)));
          L = L + Lw * l->Le(l,dg,wo);
      }
    }
#endif

    /* Check if any BRDF component uses direct lighting. */
    bool useDirectLighting = brdfs.brdfTypes & directLightingBRDFTypes;

    /* Direct lighting. Shoot shadow rays to all light sources. */
    if (useDirectLighting) 
    {
      uniform int numAllLights = min(MAX_LIGHTS,scene->num_allLights);
      for (uniform int i=0; i<numAllLights; i++) 
      {
        uniform PTLight* uniform light = scene->allLights[i];

<<<<<<< HEAD
        /* Either use precomputed samples for the light or sample light now. */
        LightSample ls; 
=======
        /*! Either use precomputed samples for the light or sample light now. */
        PTLightSample ls; 
>>>>>>> e6259a77
        ls.wi.v = make_vec3f(0.0f,0.0f,0.0f); ls.wi.pdf = 0.0f;
#if 0
        // iw: turned off precomputed, not yet working
        if (light->type & TY_PRECOMPUTE_LIGHT_SAMPLES) {
          ls = PrecomputedSample__getPTLightSample(sample_,THIS->precomputedPTLightSampleID[i]);
        }
        else 
#endif
          {
          ls.L = light->sample(light, dg, ls.wi, ls.tMax, RandomTEA__getFloats(rng));
        }

        /* Ignore zero radiance or illumination from the back. */
        //if (reduce_max(ls.L) <= 0.0f | ls.wi.pdf <= PDF_CULLING | dot(dg.Ns,ls.wi.v) <= 1e-8f) 
        if (reduce_max(ls.L) <= 0.0f | ls.wi.pdf <= PDF_CULLING) 
          continue;

        /* Evaluate BRDF */
        vec3f brdf = CompositedBRDF__eval(&brdfs,wo,dg,ls.wi.v,directLightingBRDFTypes);
#ifdef USE_DGCOLOR
        brdf = brdf * make_vec3f(dg.color);
#endif
        if (reduce_max(brdf) <= 0.0f)
          continue;
        /* Test for shadows. */
        numRays++;
        Ray shadow_ray; 
        setRay(shadow_ray,dg.P,ls.wi.v,
               //dg.error*
               THIS->epsilon,ls.tMax-
               //dg.error*
               THIS->epsilon);
        shadow_ray.time = lightPath.ray.time;
        
        if (isOccluded(scene->model,shadow_ray))
          continue;

        L = add(L,mul(mul(Lw,ls.L),mul(brdf,rcp(ls.wi.pdf))));
      }
    }

    /* Global illumination. Pick one BRDF component and sample it. */
    if (lightPath.depth >= THIS->maxDepth) 
      return L;
    
    /* sample brdf */
    Sample3f wi = make_Sample3f(make_vec3f(0.0f),0.0f); uint32 type = 0;
    vec2f s  = RandomTEA__getFloats(rng);
    vec2f ss = RandomTEA__getFloats(rng);
    vec3f c = CompositedBRDF__sample(&brdfs, wo, dg, wi, type, s, ss.x, giBRDFTypes);
#ifdef USE_DGCOLOR
    if ((type & GLOSSY_REFLECTION) == NONE) // only colorize diffuse component
      c = c * make_vec3f(dg.color);
#endif
    
    /* Continue only if we hit something valid. */
    if (reduce_max(c) <= 0.0f | wi.pdf <= PDF_CULLING) 
      return L;

    /* Compute  simple volumetric effect. */
    const vec3f transmission = lightPath.lastMedium.transmission;
    if (ne(transmission,make_vec3f(1.f)))
      // c = mul(c, pow(transmission,lightPath.ray.t));
      c = c * powf(transmission,lightPath.ray.t);
    
    /* Tracking medium if we hit a medium interface. */
    if (type & TRANSMISSION) {
      foreach_unique(uniMat in dg.material) {
        uniform PathTraceMaterial* uniform m = (uniform PathTraceMaterial *)uniMat;
        if (m != NULL)  m->selectNextMedium(m,lightPath.lastMedium);
      }
    }
    
    /* Continue the path. */
    extend_fast(lightPath, 
                dg.P,wi.v,//dg.error*
                THIS->epsilon,inf,
           c,(type & directLightingBRDFTypes) != NONE);

    Lw = mul(mul(Lw,c),rcp(wi.pdf));
  }
  return L;
}


export void PathTracer_setCamera(void *uniform _THIS, void *uniform _camera)
{
  uniform PathTracer *uniform THIS = (uniform PathTracer *uniform)_THIS;
  THIS->inherited.camera = (uniform Camera*)_camera;
}

export void PathTracer_setModel(void *uniform _THIS, void *uniform _model)
{
  uniform PathTracer *uniform THIS = (uniform PathTracer *uniform)_THIS;
  THIS->scene->model = (uniform Model*)_model;
  THIS->inherited.model = (uniform Model*)_model;
}

uniform PTEnvironmentLight* uniform PTAmbientLight__New(const uniform vec3f& L);
typedef uniform PTEnvironmentLight *uniform EnvLightPtr;
typedef uniform PTLight *uniform LightPtr;

uniform Scene *uniform createScene()
{
  uniform Scene *uniform scene = uniform new uniform Scene;
  scene->allLights = NULL;
  scene->num_allLights = 0;
  scene->envLights = NULL;
  scene->num_envLights = 0;

#if 1
  // we don't have lights, yet, so use a hardcoded envlight for now!
  print("#osp:PT: adding hard-coded envlight for now!\n");
  scene->envLights = uniform new uniform EnvLightPtr[1];
  scene->envLights[0] = PTAmbientLight__New(make_vec3f(.8f));
  scene->num_envLights = 1;

  scene->allLights = uniform new uniform LightPtr[1];
  scene->allLights[0] = (uniform LightPtr)scene->envLights[0];
  scene->num_allLights = 1;
#endif

  return scene;
}

inline ScreenSample PathTracer_renderPixel(uniform PathTracer *uniform THIS,
                                    const uint32 ix, 
                                    const uint32 iy,
                                    uint32 &numRays)
{
  uniform FrameBuffer *uniform fb = THIS->inherited.fb;

  vec3f L = make_vec3f(0.f);
  uniform Camera *uniform camera = THIS->inherited.camera;
  ScreenSample screenSample;

  screenSample.sampleID.x = ix;
  screenSample.sampleID.y = iy;

  // init RNG
  RandomTEA rng_state; varying RandomTEA* const uniform rng = &rng_state;
  RandomTEA__Constructor(rng, fb->size.x*iy+ix, fb->accumID);
  const int spp = max(1, THIS->inherited.spp);
  
  screenSample.z = inf;
  for (uniform int s=0; s < spp; s++) {
    screenSample.sampleID.z = fb->accumID*spp + s;

    CameraSample cameraSample;
    const vec2f pixelSample = RandomTEA__getFloats(rng);
    cameraSample.screen.x = (screenSample.sampleID.x + pixelSample.x) * fb->rcpSize.x;
    cameraSample.screen.y = (screenSample.sampleID.y + pixelSample.y) * fb->rcpSize.y;
    cameraSample.lens     = RandomTEA__getFloats(rng);

    camera->initRay(camera, screenSample.ray, cameraSample);
    const vec2f timeSample = RandomTEA__getFloats(rng);
    screenSample.ray.time = timeSample.x;

    LightPath lightPath;
    init_LightPath(lightPath, screenSample.ray);
    
    L = L + PathTraceIntegrator_Li(THIS, cameraSample.screen, lightPath,
                                   THIS->scene, rng, numRays, screenSample.z);
  }

  screenSample.alpha = 1.f;
  screenSample.rgb = L * rcpf(spp);
  return screenSample;
}



 
void PathTracer_beginFrame(uniform Renderer *uniform renderer,
                           uniform FrameBuffer *uniform fb)
{
//  print("pathtracer new frame %\n",fb->accumID);
  renderer->fb = fb;
  uniform PathTracer  *uniform pt     = (uniform PathTracer *uniform)renderer;
//  print("rays: %\n", pt->numRays);
  pt->numRays = 0;
}

#if 1
task void PathTracer_renderTileJob(uniform Renderer *uniform renderer, 
                                   uniform Tile &tile,
                                   varying uint32 *uniform numRaysPerJob)
{
  const uniform int begin = taskIndex * RENDERTILE_PIXELS_PER_JOB;
  const uniform int end   = begin     + RENDERTILE_PIXELS_PER_JOB;

  uniform PathTracer  *uniform pt     = (uniform PathTracer *uniform)renderer;
  uniform FrameBuffer *uniform fb     = renderer->fb;
  numRaysPerJob[taskIndex] = 0;

  const uniform int blocks
    =  (renderer->spp > 0) 
    || (fb->accumID > 0 ? 1 : min(1 << -2 * renderer->spp, TILE_SIZE*TILE_SIZE));
  
  for (uint32 i=begin+programIndex;i<end;i+=programCount) {
    const uint32 ix = tile.region.lower.x + z_order.xs[i*blocks];
    const uint32 iy = tile.region.lower.y + z_order.ys[i*blocks];
    if (ix >= fb->size.x || iy >= fb->size.y) 
      continue;

    uint32 numRays = 0;
    ScreenSample screenSample = PathTracer_renderPixel(pt, ix, iy, numRays);
    numRaysPerJob[taskIndex] = numRaysPerJob[taskIndex] + numRays;
    for (uniform int p = 0; p < blocks; p++) {
      const uint32 pixel = z_order.xs[i*blocks+p] + (z_order.ys[i*blocks+p] * TILE_SIZE);
      setRGBAZ(tile, pixel, screenSample.rgb, screenSample.alpha, screenSample.z);
    }
  }
}

void PathTracer_renderTile(uniform Renderer *uniform renderer, uniform Tile &tile)
{
  uniform PathTracer *uniform pt = (uniform PathTracer *uniform)renderer;
  uniform const size_t numJobs = (TILE_SIZE*TILE_SIZE)/RENDERTILE_PIXELS_PER_JOB;
  varying uint32 numRaysPerJob[(TILE_SIZE*TILE_SIZE)/RENDERTILE_PIXELS_PER_JOB];
  
  launch[numJobs] PathTracer_renderTileJob(renderer,tile,&numRaysPerJob[0]);
  sync;
  
  uint32 numRaysInTile = 0;
  for (uniform int i=0;i<numJobs;i++)
    numRaysInTile += numRaysPerJob[i];
  pt->numRays += reduce_add(numRaysInTile);
}
#else
void PathTracer_renderTile(uniform Renderer *uniform renderer, uniform Tile &tile)
{
  uniform PathTracer  *uniform pt     = (uniform PathTracer *uniform)renderer;
  uniform FrameBuffer *uniform fb     = renderer->fb;

  uint32 numRays = 0;

  const uniform int blocks = renderer->spp > 0 || fb->accumID > 0 ? 1 : min(1 << -2 * renderer->spp, TILE_SIZE*TILE_SIZE);
  
  for (uint32 i=programIndex;i<TILE_SIZE*TILE_SIZE/blocks;i+=programCount) {
    const uint32 ix = tile.region.lower.x + z_order.xs[i*blocks];
    const uint32 iy = tile.region.lower.y + z_order.ys[i*blocks];
    if (ix >= fb->size.x || iy >= fb->size.y) 
      continue;

    ScreenSample screenSample = PathTracer_renderPixel(pt, ix, iy, numRays);
    for (uniform int p = 0; p < blocks; p++) {
      const uint32 pixel = z_order.xs[i*blocks+p] + (z_order.ys[i*blocks+p] * TILE_SIZE);
      setRGBAZ(tile, pixel, screenSample.rgb, screenSample.alpha, screenSample.z);
    }
  }
  pt->numRays += reduce_add(numRays);
}
#endif

void PathTracer__Constructor(void *uniform cppE,
                             uniform PathTracer* uniform THIS,
                             const uniform int& maxDepth, 
                             const uniform float& minContribution,
                             const uniform float& epsilon,
                             uniform Image* uniform backplate)
{
  Renderer_constructor(&THIS->inherited,cppE,NULL,NULL);
  THIS->inherited.renderTile   = PathTracer_renderTile;
  THIS->inherited.beginFrame   = PathTracer_beginFrame;

  THIS->maxDepth = maxDepth;

  THIS->minContribution = minContribution;
  THIS->epsilon = epsilon;
  THIS->backplate = backplate;
}


export void* uniform PathTracer_create(void *uniform cppE,
                                       const uniform int32& maxDepth, 
                                       const uniform float& minContribution,
                                       const uniform float& epsilon,
                                       void* uniform backplate)
{
  uniform PathTracer *uniform THIS = uniform new uniform PathTracer;
  PathTracer__Constructor(cppE,THIS,maxDepth,minContribution,epsilon,
                          (uniform Image* uniform) backplate);

  precomputeZOrder();
  
  THIS->scene = createScene();
  return THIS;
}<|MERGE_RESOLUTION|>--- conflicted
+++ resolved
@@ -174,13 +174,8 @@
       {
         uniform PTLight* uniform light = scene->allLights[i];
 
-<<<<<<< HEAD
         /* Either use precomputed samples for the light or sample light now. */
-        LightSample ls; 
-=======
-        /*! Either use precomputed samples for the light or sample light now. */
-        PTLightSample ls; 
->>>>>>> e6259a77
+        PTLightSample ls;
         ls.wi.v = make_vec3f(0.0f,0.0f,0.0f); ls.wi.pdf = 0.0f;
 #if 0
         // iw: turned off precomputed, not yet working
