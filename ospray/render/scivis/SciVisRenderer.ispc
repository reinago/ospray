// ======================================================================== //
// Copyright 2009-2017 Intel Corporation                                    //
//                                                                          //
// Licensed under the Apache License, Version 2.0 (the "License");          //
// you may not use this file except in compliance with the License.         //
// You may obtain a copy of the License at                                  //
//                                                                          //
//     http://www.apache.org/licenses/LICENSE-2.0                           //
//                                                                          //
// Unless required by applicable law or agreed to in writing, software      //
// distributed under the License is distributed on an "AS IS" BASIS,        //
// WITHOUT WARRANTIES OR CONDITIONS OF ANY KIND, either express or implied. //
// See the License for the specific language governing permissions and      //
// limitations under the License.                                           //
// ======================================================================== //

#include "fb/FrameBuffer.ih"
#include "render/util.ih"
#include "common/Model.ih"
#include "texture/Texture2D.ih"
#include "lights/Light.ih"
#include "render/Renderer.ih"
#include "math/random.ih"
#include "math/sampling.ih"
#include "math/LinearSpace.ih"

#include "SciVisMaterial.ih"

#define ALPHA_THRESHOLD (.05f)

// Data types /////////////////////////////////////////////////////////////////

struct SciVisRenderer
{
  Renderer super;
  float volumeEpsilon;

  const uniform Light *uniform *uniform lights;
  uint32 numLights;
  bool  oneSidedLighting;

  bool  shadowsEnabled;

  int   maxDepth;

  int   aoSamples;
  float aoDistance;
  vec3f aoColor;
  bool  aoTransparencyEnabled;
};

struct SciVisShadingInfo
{
  float d;
  vec3f Kd;
  vec3f Ks;
  float Ns;
  vec3f shadingNormal;

  float local_opacity;
};

inline float lightAlpha(const uniform SciVisRenderer *uniform self,
                        Ray &ray, uniform Model *uniform model,
                        const float weight,
                        const varying float &rayOffset,
                        const varying vec3i &sampleID,
                        const uniform float quality);

inline Volume *
SciVisRenderer_intersectVolumes(const uniform SciVisRenderer *uniform renderer,
                                varying Ray &ray,
                                const varying float &rayOffset);

// Function definitions ///////////////////////////////////////////////////////

inline void initShadingInfo(varying SciVisShadingInfo &info)
{
  info.d  = 1.f;
  info.Ns = 0.f;
  info.Kd = make_vec3f(0.f);
  info.Ks = make_vec3f(0.f);

  info.local_opacity = 0.f;
}

// Material functions //

inline void shadeMaterials(const varying DifferentialGeometry &dg,
                           varying SciVisShadingInfo &info)
{
  uniform SciVisMaterial *scivisMaterial =
      (uniform SciVisMaterial *)dg.material;

  info.shadingNormal = dg.Ns;

  // Get each term from the material //
  if (!scivisMaterial) {
    info.d = dg.color.w;
    info.Kd = make_vec3f(dg.color);
  } else {
    foreach_unique (mat in scivisMaterial) {
      // textures modify (mul) values, see
      //   http://paulbourke.net/dataformats/mtl/
      info.d = mat->d * get1f(mat->map_d, dg.st, 1.f) * dg.color.w;
      info.Kd = mat->Kd * make_vec3f(dg.color);
      if (mat->map_Kd) {
        vec4f Kd_from_map = get4f(mat->map_Kd, dg.st);
        info.Kd = info.Kd * make_vec3f(Kd_from_map);
        info.d *= Kd_from_map.w;
      }
      info.Ks = mat->Ks * get3f(mat->map_Ks, dg.st, make_vec3f(1.f));
      info.Ns = mat->Ns * get1f(mat->map_Ns, dg.st, 1.f);
      // normal mapping
      if (mat->map_Bump) {
        // get normal from texture
        vec3f localNormal = getNormal(mat->map_Bump, dg.st);
        // transform to world space and align to tangents/texture coordinates
        linear3f f = make_LinearSpace3f(normalize(dg.dPds), normalize(dg.dPdt), dg.Ns);
        // in general f is not ortho-normal, thus need to re-normalize
        info.shadingNormal = normalize(f * localNormal);
      }
    }
  }
  // BRDF normalization
  info.Kd = info.Kd * one_over_pi;
  info.Ks = info.Ks * ((info.Ns + 2.f) * one_over_two_pi);
}

// AO functions //

inline float calculateAO(const uniform SciVisRenderer *uniform self,
                         const varying vec3i &sampleID,
                         const varying DifferentialGeometry &dg,
                         const varying vec3f &shadingNormal)
{
  const int accumID = sampleID.z;
  const int ix = sampleID.x;
  const int iy = sampleID.y;

  // init TEA RNG //
  RandomTEA rng_state;
  varying RandomTEA* const uniform rng = &rng_state;
  RandomTEA__Constructor(rng, (self->super.fb->size.x * iy) + ix, accumID);

  float occlusion = 0.f;
  const linear3f localToWorld = frame(shadingNormal);

  for (uniform int i = 0; i < self->aoSamples; i++) {
    const vec2f s = RandomTEA__getFloats(rng);
    const vec3f local_ao_dir = cosineSampleHemisphere(s);
    const vec3f ao_dir = localToWorld * local_ao_dir;

    if (dot(ao_dir, dg.Ns) < 0.05f) { // check below surface
      occlusion += 1.f;
      continue;
    }

    Ray ao_ray;
    setRay(ao_ray, dg.P + (self->super.epsilon * dg.Ns), ao_dir,
           self->super.epsilon, self->aoDistance);

    if (self->aoTransparencyEnabled) {
      const float rayOffset = self->super.epsilon*(1.f + s.x);
      occlusion += (1.f - lightAlpha(self, ao_ray, self->super.model, 1.0f,
            rayOffset, sampleID, 0.2f));
    } else if (isOccluded(self->super.model, ao_ray))
      occlusion += 1.f;
  }

  // the cosTheta of cosineSampleHemispherePDF and dot(shadingNormal, ao_dir) cancel
  return 1.0f - occlusion/self->aoSamples;
}

inline void shadeAO(const uniform SciVisRenderer *uniform self,
                    const varying vec3i &sampleID,
                    const varying DifferentialGeometry &dg,
                    const varying SciVisShadingInfo &info,
                    varying vec3f &color)
{
  // Calculate AO contribution as ambient term
  float ao = 1.0f;
  if (self->aoSamples > 0 && reduce_max(self->aoColor) > 0.f) {
    if (self->aoDistance > 0.f)
      ao *= calculateAO(self, sampleID, dg, info.shadingNormal);
    // Blend AO w/ diffuse term
  }
  color = color + (info.local_opacity * ao) * info.Kd * self->aoColor;
}

inline void shadeLights(const uniform SciVisRenderer *uniform self,
                        const varying Ray &ray,
                        const varying DifferentialGeometry &dg,
                        const varying SciVisShadingInfo &info,
                        varying vec3f &color,
                        const varying float &rayOffset,
                        const varying vec3i &sampleID,
                        const uniform float quality)
{
  const vec3f R = ray.dir - ((2.f * dot(ray.dir, info.shadingNormal)) * info.shadingNormal);
  const vec3f P = dg.P + self->super.epsilon * dg.Ng;

  //calculate shading for all lights
  for (uniform int i = 0; self->lights && i < self->numLights; i++) {
    const uniform Light *uniform l = self->lights[i];
    const vec2f s = make_vec2f(0.0f); // sample center of area lights
    const Light_SampleRes light = l->sample(l, dg, s);

    if (reduce_max(light.weight) > 0.f) { // any potential contribution?
      float cosNL = dot(light.dir, info.shadingNormal);
      if (self->oneSidedLighting) {
        if (cosNL < 0.0f)
          continue;
      }
      else
        cosNL = abs(cosNL);
      const float cosLR = max(0.f, dot(light.dir, R));
      vec3f specular = info.Ks * powf(cosLR, info.Ns);
      const vec3f brdf = info.Kd * cosNL + specular;
      const vec3f light_contrib = info.local_opacity
                                  * brdf * light.weight;

      if (self->shadowsEnabled) 
      {
        const float max_contrib = reduce_max(light_contrib);
        if (max_contrib > .01f) {
          Ray shadowRay;
          setRay(shadowRay, P, light.dir);
          const float light_alpha = lightAlpha(self, shadowRay,
                                               self->super.model,
                                               max_contrib,
                                               rayOffset, sampleID, quality);
          color = color + light_alpha * light_contrib;
        }
      } else {
        color = color + light_contrib;
      }
    }
  }
}

// Volume shading //

inline vec4f SciVisRenderer_computeVolumeSample(SciVisRenderer *uniform renderer,
                                               Volume *uniform volume,
                                               varying Ray &ray, const varying float &rayOffset,
                                               const varying vec3i &sampleID)
{
  // Sample the volume at the hit point in world coordinates.
  const vec3f coordinates = ray.org + ray.t0 * ray.dir;
  const float sample = volume->computeSample(volume, coordinates);

  // Look up the color associated with the volume sample.
  vec3f sampleColor =
      volume->transferFunction->getColorForValue(volume->transferFunction,
                                                 sample);

  // Look up the opacity associated with the volume sample.
  const float sampleOpacity =
      volume->transferFunction->getOpacityForValue(volume->transferFunction,
                                                   sample);

  // Compute gradient shading, if enabled.
  if(volume->gradientShadingEnabled) {

    // Use volume gradient as the normal.
    const vec3f gradient =
        safe_normalize(volume->computeGradient(volume, coordinates));

    // Setup differential geometry for the volume sample point.
    DifferentialGeometry dg;
    dg.P = coordinates;
    dg.Ns = gradient;

    // Compute lighting.
    vec3f shadedColor = make_vec3f(0.f);
    const vec2f s = make_vec2f(0.0f); // sample center of area lights

    for (uniform uint32 i=0; i<renderer->numLights; i++) {
      const Light_SampleRes light =
          renderer->lights[i]->sample(renderer->lights[i], dg, s);
      const float cosNL = (gradient.x == 0.f
                           && gradient.y == 0.f
                           && gradient.z == 0.f) ?
                          1.f : abs(dot(safe_normalize(light.dir),
                                        gradient));

      shadedColor = shadedColor + sampleColor * cosNL * light.weight * one_over_pi /*BRDF normalization to match surface shading*/;
    }

   //sampleColor = shadedColor;

    dg.color = make_vec4f(sampleColor, 1);
    dg.Ng = dg.Ns;
    SciVisShadingInfo info;
    initShadingInfo(info);

    //hardcode volume spec for now
    info.Ks = make_vec3f(.3f,.3f,.3f);
    info.Ns = 20.0f;
    info.local_opacity=1.f;
    dg.material = 0;
    shadeMaterials(dg, info);

    vec3f litColor = make_vec3f(0.0f);
    info.Ns *= 0.3f;
    shadeLights(renderer, ray, dg, info, litColor, rayOffset, sampleID,0.5f);
    sampleColor = litColor;
  }

  // return the color contribution for this sample only (do not accumulate)
  return clamp(sampleOpacity / volume->samplingRate)
          * make_vec4f(sampleColor.x, sampleColor.y, sampleColor.z, 1.0f);
}

// Volume shading //
// quality is from 0 - 1.  1 being best.
vec4f SciVisRenderer_computeVolumeInterval(const SciVisRenderer *uniform renderer,
                                               Volume *uniform volume,
                                               varying Ray &ray, float tBegin,
                                               float tEnd, float maxOpacity, bool isShadowRay, const varying float &rayOffset, const varying vec3i &sampleID, uniform float quality)
{
  vec3f singleCoordinates;
  float singleMax = -1.f;
  float singleMin = 0.01f;
  ray.t0 = tBegin;
  float tSkipped = -1;  //for adaptive, skip adapting sampling rate up to this value
  vec4f intervalColor = make_vec4f(0.f);
  volume->intersect(volume, ray);
  // const uniform float oneOverQuality = (1.f/quality);
  float samplingRate = volume->samplingRate*quality;
  float lastSample = -1.f;
  const float adaptiveScalar = volume->adaptiveScalar*quality;
  const float maxSamplingRate = volume->adaptiveMaxSamplingRate*quality; //2.f nyquist frequency
  const float adaptiveBacktrack = volume->adaptiveBacktrack;
  while (ray.t0 < tEnd && intervalColor.w < maxOpacity)
  {
    if (tEnd - ray.t0 > 100000.f)
    {
      print("BAD! huge volume interval, fix me!\n");
      break;
    }
    // Sample the volume at the hit point in world coordinates.
    const vec3f coordinates = ray.org + ray.t0 * ray.dir;
    const float sample = volume->computeSample(volume, coordinates);
    if (lastSample == -1.f)
      lastSample = sample;

    // Look up the color associated with the volume sample.
    // Look up the opacity associated with the volume sample.
    vec3f sampleColor;
    float sampleOpacity;
    sampleOpacity = volume->transferFunction->getIntegratedOpacityForValue(volume->transferFunction,
                                                    lastSample, sample);
    if (volume->adaptiveSampling && sampleOpacity > adaptiveBacktrack && ray.t0 > tSkipped)  // adaptive backtack
    {
      //adaptively refine sampling rate
      const float newSamplingRate = min(adaptiveScalar*sampleOpacity*quality,maxSamplingRate);
      if (newSamplingRate > samplingRate + 0.01f)
      {
        samplingRate = newSamplingRate;
        const float ot0 = ray.t0;
        ray.t0 = max(max(ray.t0-max(ray.time,volume->samplingStep),tSkipped), tBegin);
        //Carson: TODO: skipping past ray.time shouldnt be necessary and avoided 
        //but currently greatly reduces artifacts from low to high opacity 
        //regions.  issue with space skipping?
        tSkipped = ot0;
        volume->intersectAdaptive(volume, ray, samplingRate);
        lastSample = -1;
        continue;
      }
      tSkipped = ray.t0;
    }

    if (!isShadowRay)
    {
      sampleColor = volume->transferFunction->getIntegratedColorForValue(volume->transferFunction,  lastSample,  sample);
      lastSample = sample;

      // Compute gradient shading, if enabled.
      if(volume->gradientShadingEnabled) 
      {
        if (volume->singleShade && sampleOpacity*(1.0f - intervalColor.w) > singleMax && sampleOpacity > singleMin)
        {
          singleMax = sampleOpacity*(1.0f - intervalColor.w);
          singleCoordinates = coordinates;
        }
        else if (!volume->singleShade)
        {
          // Use volume gradient as the normal.
          const vec3f gradient =
              safe_normalize(volume->computeGradient(volume, coordinates));

          // Setup differential geometry for the volume sample point.
          DifferentialGeometry dg;
          dg.Ng = gradient;
          if (dot(ray.dir,dg.Ng) >= 0.f) dg.Ng = neg(dg.Ng); //face forward
          dg.Ns = dg.Ng;
          dg.P = coordinates + dg.Ns*renderer->volumeEpsilon;

          dg.color = make_vec4f(sampleColor, 1);
          dg.Ng = dg.Ns;
          SciVisShadingInfo info;
          initShadingInfo(info);

          //hardcode volume spec for now
          info.Ks = volume->specular*sampleOpacity;
          info.Ns = 20.0f;
          info.local_opacity=sampleOpacity;
          dg.material = 0;
          shadeMaterials(dg, info);

          vec3f litColor = make_vec3f(0.0f);
          info.Ns *= 0.3f;
          shadeLights(renderer, ray, dg, info, litColor, rayOffset, sampleID, quality*0.5f);
          sampleColor = litColor;
        }
      }
    }
    if (volume->adaptiveSampling)
    {
      // ray.time = absolute step length.  convert to effective sampling rate
      float dt = 1.0f/((ray.time)/volume->samplingStep);
      vec4f contribution =  clamp(sampleOpacity / dt)
          * make_vec4f(sampleColor.x, sampleColor.y, sampleColor.z, 1.0f);
      intervalColor = intervalColor + (1.0f - intervalColor.w) * contribution;
      //adaptively refine sampling rate
      if (ray.t0 > tSkipped)
        samplingRate = max(min(adaptiveScalar*sampleOpacity*quality,maxSamplingRate)/*nyquist frequency*/,volume->samplingRate*quality);
      volume->intersectAdaptive(volume, ray, samplingRate);
    }
    else
    {
      vec4f contribution =  clamp(sampleOpacity / volume->samplingRate)
          * make_vec4f(sampleColor.x, sampleColor.y, sampleColor.z, 1.0f);
      intervalColor = intervalColor + (1.0f - intervalColor.w) * contribution;
      volume->intersect(volume, ray);
    }
  }
  if(!isShadowRay && volume->gradientShadingEnabled && volume->singleShade && singleMax >= singleMin) 
  {
    // Use volume gradient as the normal.
    const vec3f gradient =
        safe_normalize(volume->computeGradient(volume, singleCoordinates));

    // Setup differential geometry for the volume sample point.
    DifferentialGeometry dg;
    dg.Ng = gradient;  
    if (dot(ray.dir,dg.Ng) >= 0.f) dg.Ng = neg(dg.Ng); //face forward
    dg.Ns = dg.Ng;
    dg.P = singleCoordinates + dg.Ns*renderer->volumeEpsilon;

    // Compute lighting.
    vec3f shadedColor = make_vec3f(0.f);

    dg.color = intervalColor;
    SciVisShadingInfo info;
    initShadingInfo(info);

    //hardcode volume spec for now
    info.Ks = volume->specular*singleMax;
    info.Ns = 30.0f;
    info.local_opacity=intervalColor.w;
    dg.material = 0;
    shadeMaterials(dg, info);

    vec3f litColor = make_vec3f(0.0f);
    shadeAO(renderer, sampleID, dg, info, litColor);
    info.Ns *= 0.3f;
    shadeLights(renderer, ray, dg, info, litColor, rayOffset, sampleID, quality*0.5f);
    intervalColor = make_vec4f(litColor,intervalColor.w);
  }
  return intervalColor;
}

inline
vec4f SciVisRenderer_computeGeometrySample(SciVisRenderer *uniform self,
                                          const varying vec3i &sampleID,
                                          varying Ray &ray, const varying float &rayOffset)
{
  vec3f color        = make_vec3f(0.f);
  float path_opacity = 1.f;
  uniform int path_depth = 0;
  float first_hit_dist = 0.f;

  while (1) {

    traceRay(self->super.model, ray);

    // Check if we missed, if so we are done //
    if (ray.geomID < 0) {
      return make_vec4f(color, 1.f - path_opacity);
    }

    // Record depth of first hit for depth output //
    if (path_depth == 0) {
      first_hit_dist = ray.t;
    }

    // Start shading //

    // Calculate material information from DG //
    DifferentialGeometry dg;
    postIntersect(self->super.model,
                  dg,
                  ray,
                  DG_NG|DG_NS|DG_NORMALIZE|DG_FACEFORWARD|DG_TANGENTS|
                  DG_MATERIALID|DG_COLOR|DG_TEXCOORD);

    SciVisShadingInfo info;
    initShadingInfo(info);

    shadeMaterials(dg, info);

    info.local_opacity = path_opacity * info.d;

    if (info.local_opacity > 0.01f) { // worth shading?
      shadeAO(self, sampleID, dg, info, color);
      shadeLights(self, ray, dg, info, color, rayOffset,sampleID, 0.5f);
    }

    // Kill path when reached max depth or if remaining contribution too low
    path_opacity = path_opacity * (1.f - info.d);
    path_depth++;
    if (path_depth >= self->maxDepth || path_opacity < 0.01f ) {
      ray.t = first_hit_dist;
      return make_vec4f(color, 1.f - path_opacity);
    }

    // Reset ray
    ray.t0 = ray.t + self->super.epsilon;
    ray.t = infinity;
    ray.primID = -1;
    ray.geomID = -1;
    ray.instID = -1;
  }
}

/*! Returns the first hit volume for the provided ray and sets the ray bounds
 *  t0 and t, considering the provided ray offset and any clipping. If no
 *  volume is found, the returned volume is NULL and ray.t0 will be set to
 *  infinity.
 */
inline Volume *
SciVisRenderer_intersectVolumes(const uniform SciVisRenderer *uniform renderer,
                                varying Ray &ray,
                                const varying float &rayOffset)
{
  // The first intersected volume.
  Volume * volume = NULL;

  // The ray with bounds for the first intersected volume.
  Ray volumeRay = ray;
  volumeRay.t0 = infinity;

  // Test each volume and find the first intersection.
  for (uniform int32 i=0; i<renderer->super.model->volumeCount; i++) {
    Volume *uniform volume_i = renderer->super.model->volumes[i];

    // Intersect volume bounding box.
    float t0, t1;
    intersectBox(ray, volume_i->boundingBox, t0, t1);

    // Clip against volume clipping box (if specified).
    if(ne(volume_i->volumeClippingBox.lower,
          volume_i->volumeClippingBox.upper)) {
      float tClip0, tClip1;
      intersectBox(ray, volume_i->volumeClippingBox, tClip0, tClip1);

      t0 = max(t0, tClip0);
      t1 = min(t1, tClip1);
    }

    // Update intersected volume.
    if (t0 < t1 && t0 < volumeRay.t0) {
      volumeRay.t0 = t0;
      volumeRay.t = t1;
      volume = volume_i;
    }
  }

  // Update the provided ray.
  ray = volumeRay;

  // If we intersected a volume, offset ray by a fraction of the nominal ray
  // step.
  if (volume)
    ray.t0 += rayOffset * volume->samplingStep * rcpf(volume->samplingRate);

  // Return the first intersected volume.
  return volume;
}

// Lighting functions //

inline float lightAlpha(const uniform SciVisRenderer *uniform self,
                        Ray &ray, uniform Model *uniform model,
                        const float weight,
                        const varying float &rayOffset,
                        const varying vec3i &sampleID,
                        const uniform float quality)
{
  float alpha = 1.f;
  const float org_t_max = ray.t;
  uniform int remaining_depth = self->maxDepth;

  while (1) {
    // Get first intersected volume for each ray and set the ray bounds.
    float org_t = ray.t;
    float org_t0 = ray.t0;
    Volume *volume = SciVisRenderer_intersectVolumes(self, ray, rayOffset);
    float volumeT = ray.t;
    float volumeT0 = ray.t0;
    ray.t = org_t;
    ray.t0 = org_t0;

    traceRay(model,ray);

    if (!(volumeT0 <= 0.f || volumeT0 <= ray.t))
      volume = NULL;

    if (!volume && ray.geomID < 0) return alpha;

    float material_opacity = 1.f;

    if (!volume)
    {
      DifferentialGeometry dg;
      postIntersect(model, dg, ray, DG_MATERIALID | DG_TEXCOORD | DG_COLOR);

      uniform SciVisMaterial *scivisMaterial =
          (uniform SciVisMaterial *)dg.material;

      if(scivisMaterial == NULL) {
        material_opacity = dg.color.w;
      } else {
        foreach_unique( mat in scivisMaterial ) {
          material_opacity = mat->d * get1f(mat->map_d, dg.st, 1.f);
          if (mat->map_Kd) {
            vec4f Kd_from_map = get4f(mat->map_Kd,dg.st);
            material_opacity *= Kd_from_map.w;
          }
        }
      }
    }
    else
    {
      ray.t = org_t;
      ray.t0 = org_t0;
      // print("found volume intersection!\n");
      // Provide ray offset for use with isosurface geometries (this value
      // ignored elsewhere).
      ray.time = rayOffset * volume->samplingStep;
      ray.t = volumeT;
      float tBegin = max(volumeT0,0.f);
      float tEnd = volumeT+self->volumeEpsilon;
      foreach_unique (v in volume)
      {
<<<<<<< HEAD
        vec4f volumeColor = SciVisRenderer_computeVolumeInterval(self, v, ray, tBegin, tEnd, 0.98f, 1, rayOffset, sampleID, quality*.5f);
=======
        vec4f volumeColor = SciVisRenderer_computeVolumeInterval(self, v, ray, tBegin, tEnd, 0.98f, 1, rayOffset, sampleID, quality);
>>>>>>> 90d4e64d
        material_opacity = volumeColor.w;
      }  
    }

    alpha = alpha * (1.f - material_opacity);

    if (alpha * weight < ALPHA_THRESHOLD) return alpha;

    if (--remaining_depth <= 0)
      return alpha;

    ray.t0 = ray.t + rayOffset;
    ray.t = org_t_max;
    ray.primID = -1;
    ray.geomID = -1;
    ray.instID = -1;
  }
}

/*! This function intersects the volume and geometries. */
void SciVisRenderer_intersect(uniform SciVisRenderer *uniform renderer,
                              varying Ray &ray,
                              const varying float &rayOffset,
                              const varying vec3i &sampleID,
                              varying vec4f &color,
                              varying float &depth)
{
  // Original tMax for ray interval
  const float tMax = ray.t;

  // Copy of the ray for geometry intersection. The original ray is
  // used for volume intersection.
  Ray geometryRay = ray;
  geometryRay.primID = -1;
  geometryRay.geomID = -1;
  geometryRay.instID = -1;

  // Get first intersected volume for each ray and set the ray bounds.
  Volume *volume = SciVisRenderer_intersectVolumes(renderer, ray, rayOffset);

  // Provide ray offset for use with isosurface geometries (this value
  // ignored elsewhere).
  if (volume != NULL)
    geometryRay.time = -rayOffset * volume->samplingStep;

  // Initial trace through geometries.
  vec4f geometryColor = SciVisRenderer_computeGeometrySample(renderer,
      sampleID, geometryRay, rayOffset);

  // Depth is the first volume bounding box or geometry hit
  depth = min(ray.t0, geometryRay.t);

  // Trace the ray through the volume and geometries.
  float firstHit;

  if(geometryRay.t < ray.t0 || volume == NULL) {
    // Geometry contribution.
    color = geometryColor;
  }

  while ((firstHit = min(ray.t0, geometryRay.t)) < tMax
         /*&& min(min(color.x, color.y), color.z) < 1.0f*///<--why is this here?
         && color.w < 0.99f) {

    if (firstHit == ray.t0) {

      // Check to see if we've exited the current volume.
      if (ray.t0 >= ray.t) {

        ray.t0 = ray.t + renderer->volumeEpsilon;
        ray.t = tMax;
        volume = SciVisRenderer_intersectVolumes(renderer, ray, rayOffset);

      } else {

        if (any(volume == NULL))
          print("ACCESSING NULL VOLUME HERE!\n");

        // Compute the volume sample at the current position and advance the ray
        vec4f volumeColor;
        float tBegin = ray.t0;
        float tEnd = min(geometryRay.t,ray.t);
        foreach_unique (v in volume)
        {
          //volumeColor = SciVisRenderer_computeVolumeSample(renderer, v, ray);
          // Advance the ray for the next sample.
          //volume->intersect(v, ray);

          //interval sampling
          volumeColor = SciVisRenderer_computeVolumeInterval(renderer, v, ray, tBegin, tEnd, .98f - color.w, 0, rayOffset, sampleID, 1.f);
        }

        // Volume contribution.
        color = color + (1.0f - color.w) * volumeColor;
        ray.t0 = tEnd + renderer->volumeEpsilon;
      }

    } else {// firstHit == geometryRay.t

      // Geometry contribution.
      color = color + (1.0f - color.w) * geometryColor;

      if (color.w < 0.99f) {
        // Reset geometry ray.
        geometryRay.t0 = geometryRay.t + renderer->volumeEpsilon;
        geometryRay.t = tMax; //!< end of valid ray interval for traceRay()
        geometryRay.primID = -1;
        geometryRay.geomID = -1;
        geometryRay.instID = -1;

        // Update ray offset for use with isosurface geometries based on current
        // volume (this value ignored elsewhere).
        geometryRay.time = volume ? -rayOffset * volume->samplingStep : 0.f;

        // Trace next geometry ray.
        geometryColor = SciVisRenderer_computeGeometrySample(renderer,
            sampleID, geometryRay, rayOffset);
      }

    }
  }
}

void SciVisRenderer_renderSample(uniform Renderer *uniform _self,
                                 void *uniform perFrameData,
                                 varying ScreenSample &sample)
{
  SciVisRenderer *uniform renderer
    = (SciVisRenderer *uniform) _self;

  // Ray offset for this sample, as a fraction of the nominal step size.
  float rayOffset = precomputedHalton2(sample.sampleID.z);
  int ix = sample.sampleID.x % 4;
  int iy = sample.sampleID.y % 4;
  int patternID = ix + 4 * iy;
  rayOffset += precomputedHalton3(patternID);

  if(rayOffset > 1.f) rayOffset -= 1.f;

  // Provide the renderer to the intersector as it contains all
  // volumes, geometries, etc.
  vec4f color = make_vec4f(0.0f);
  float depth = infinity;

  SciVisRenderer_intersect(renderer, sample.ray, rayOffset,
                           sample.sampleID, color, depth);

  // blend with background
  if (renderer->super.backgroundEnabled) {
    color = color + (1.0f - color.w) * make_vec4f(renderer->super.bgColor, 0.f);
  }

  // Store the result in the sample.
  sample.rgb = make_vec3f(color);
  sample.alpha = color.w;
  sample.z = depth;
}

static unmasked void *uniform
SciVisRenderer_beginFrame(uniform Renderer *uniform _self,
                          uniform FrameBuffer *uniform fb)
{
  uniform SciVisRenderer *uniform self = (uniform SciVisRenderer *uniform)_self;
  self->super.fb = fb;
  Model *uniform model = self->super.model;
  self->volumeEpsilon = self->super.epsilon;

  if (model->volumeCount) {
    // Ray epsilon based on bounding box of all volumes.
    uniform box3f boundingBox = make_box3f_empty();
    for (uniform int32 i = 0; i < model->volumeCount; i++)
      boundingBox = box_extend(boundingBox, model->volumes[i]->boundingBox);

    self->volumeEpsilon = 1e-3f * length(box_size(boundingBox));
  }

  return NULL;
}

// Exports (called from C++)
//////////////////////////////////////////////////////////////////////////////

export void SciVisRenderer_set(void *uniform _self,
                               const uniform bool shadowsEnabled,
                               const uniform int maxDepth,
                               const uniform int aoSamples,
                               const uniform float aoDistance,
                               const uniform vec3f &aoColor,
                               const uniform bool aoTransparencyEnabled,
                               void **uniform lights,
                               const uniform uint32 numLights,
                               const uniform bool oneSidedLighting
                               )
{
  uniform SciVisRenderer *uniform self = (uniform SciVisRenderer *uniform)_self;

  self->shadowsEnabled = shadowsEnabled;
  self->maxDepth = maxDepth;
  self->aoSamples = aoSamples;
  self->aoDistance = aoDistance;
  self->aoTransparencyEnabled = aoTransparencyEnabled;

  // already factor in parts of cosineSampleHemispherePDF
  self->aoColor = aoColor * pi;

  self->lights = (const uniform Light *uniform *uniform)lights;
  self->numLights = numLights;
  self->oneSidedLighting = oneSidedLighting;
}

export void *uniform SciVisRenderer_create(void *uniform cppE)
{
  uniform SciVisRenderer *uniform self = uniform new uniform SciVisRenderer;
  Renderer_Constructor(&self->super,cppE);
  self->super.renderSample = SciVisRenderer_renderSample;
  self->super.beginFrame = SciVisRenderer_beginFrame;
  SciVisRenderer_set(self, false, 10, 4, infinity, make_vec3f(0.25f), false, NULL, 0, true);

  return self;
}<|MERGE_RESOLUTION|>--- conflicted
+++ resolved
@@ -656,11 +656,7 @@
       float tEnd = volumeT+self->volumeEpsilon;
       foreach_unique (v in volume)
       {
-<<<<<<< HEAD
-        vec4f volumeColor = SciVisRenderer_computeVolumeInterval(self, v, ray, tBegin, tEnd, 0.98f, 1, rayOffset, sampleID, quality*.5f);
-=======
         vec4f volumeColor = SciVisRenderer_computeVolumeInterval(self, v, ray, tBegin, tEnd, 0.98f, 1, rayOffset, sampleID, quality);
->>>>>>> 90d4e64d
         material_opacity = volumeColor.w;
       }  
     }
