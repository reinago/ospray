// ======================================================================== //
// Copyright 2009-2015 Intel Corporation                                    //
//                                                                          //
// Licensed under the Apache License, Version 2.0 (the "License");          //
// you may not use this file except in compliance with the License.         //
// You may obtain a copy of the License at                                  //
//                                                                          //
//     http://www.apache.org/licenses/LICENSE-2.0                           //
//                                                                          //
// Unless required by applicable law or agreed to in writing, software      //
// distributed under the License is distributed on an "AS IS" BASIS,        //
// WITHOUT WARRANTIES OR CONDITIONS OF ANY KIND, either express or implied. //
// See the License for the specific language governing permissions and      //
// limitations under the License.                                           //
// ======================================================================== //

#pragma once

#include "MPICommon.h"
#include "ospray/api/Handle.h"

namespace ospray {
  namespace mpi {
    using api::Handle;

    inline void checkMpiError(int rc)
    {
      if (rc != MPI_SUCCESS)
        throw std::runtime_error("MPI Error");
    }

    /*! \brief abstraction for a binary command stream */
    /*! abstracts the concept of the mpi device writing commands and
      parameters, and the respective worker reading and unpacking
      those parameters, into a wrapper class. allows for implementing
      the actual communication via different methods (MPI, sockets,
      COI) as well as tweaking the implementation in a way that will
      apply equally to all functions */
    struct CommandStream {
      void newCommand(int tag) {
        int rc = MPI_Bcast(&tag,1,MPI_INT,MPI_ROOT,mpi::worker.comm); 
        checkMpiError(rc); 
      }
      inline void send(const void *data, const size_t size)
      {
        Assert(data);
        int rc = MPI_Bcast((void*)data,size,MPI_BYTE,MPI_ROOT,mpi::worker.comm);
        checkMpiError(rc); 
      }
      inline void send(const void *data, const size_t size, int32 rank, const MPI_Comm &comm)
      {
        int rc = MPI_Send((void*)data,size,MPI_BYTE,rank,0,comm);
        checkMpiError(rc);
      }
      inline void send(int32 i)
      { 
        int rc = MPI_Bcast(&i,1,MPI_INT,MPI_ROOT,mpi::worker.comm);
        checkMpiError(rc); 
      }
      inline void send(size_t i)
      { 
        int rc = MPI_Bcast(&i,1,MPI_LONG,MPI_ROOT,mpi::worker.comm);
        checkMpiError(rc); 
      }
      inline void send(const vec2f &v)
      {
        int rc = MPI_Bcast((void*)&v,2,MPI_FLOAT,MPI_ROOT,mpi::worker.comm);
        checkMpiError(rc);
      }
      inline void send(const vec2i &v)
      { 
        int rc = MPI_Bcast((void*)&v,2,MPI_INT,MPI_ROOT,mpi::worker.comm);
        checkMpiError(rc); 
      }
      inline void send(const vec3f &v)
      { 
        int rc = MPI_Bcast((void*)&v,3,MPI_FLOAT,MPI_ROOT,mpi::worker.comm);
        checkMpiError(rc); 
      }
      inline void send(const vec3i &v)
      { 
        int rc = MPI_Bcast((void*)&v,3,MPI_INT,MPI_ROOT,mpi::worker.comm);
        checkMpiError(rc); 
      }
      inline void send(uint32 i)
      { 
        int rc = MPI_Bcast(&i,1,MPI_INT,MPI_ROOT,mpi::worker.comm);       
        checkMpiError(rc); 
      }
      inline void send(const Handle &h)
      { 
        int rc = MPI_Bcast((void*)&h,2,MPI_INT,MPI_ROOT,mpi::worker.comm);
        checkMpiError(rc); 
      }
      inline void send(float f)
      { 
        int rc = MPI_Bcast(&f,1,MPI_FLOAT,MPI_ROOT,mpi::worker.comm); 
        checkMpiError(rc); 
      }
      inline void send(const char *s)
      { 
        int len = strlen(s);
        send(len);
        int rc = MPI_Bcast((void*)s,len,MPI_CHAR,MPI_ROOT,mpi::worker.comm); 
        checkMpiError(rc); 
      }

      inline int get_int32() 
      { 
        int v; 
        int rc = MPI_Bcast(&v,1,MPI_INT,0,mpi::app.comm); 
        checkMpiError(rc); 
        return v; 
      }
      inline size_t get_size_t() 
      { 
        int64 v; 
        int rc = MPI_Bcast(&v,1,MPI_LONG,0,mpi::app.comm); 
        checkMpiError(rc); 
        return v; 
      }
      inline void get_data(size_t size, void *pointer) 
      { 
        // int64 size; 
        // int rc = MPI_Bcast(&size,1,MPI_LONG,0,mpi::app.comm); 
        // checkMpiError(rc); 
        int rc = MPI_Bcast(pointer,size,MPI_BYTE,0,mpi::app.comm); 
        // std::cout << "after broadcast!" << std::endl << std::flush; fflush(0);
        checkMpiError(rc); 
      }
      inline void get_data(size_t size, void *pointer, const int32 &rank, const MPI_Comm &comm)
      {
        MPI_Status status;
        int rc = MPI_Recv(pointer,size,MPI_BYTE,rank,0,comm,&status);
        checkMpiError(rc);
      }
      inline Handle get_handle() 
      { 
        Handle v; 
        int rc = MPI_Bcast(&v,2,MPI_INT,0,mpi::app.comm); 
        checkMpiError(rc); 
        return v; 
      }
      inline vec2i get_vec2i() 
      { 
        vec2i v; 
        int rc = MPI_Bcast(&v,2,MPI_INT,0,mpi::app.comm); 
        checkMpiError(rc); 
        return v; 
      }
      inline vec2f get_vec2f() 
      { 
        vec2f v; 
        int rc = MPI_Bcast(&v,2,MPI_FLOAT,0,mpi::app.comm); 
        checkMpiError(rc); 
        return v; 
      }
      inline vec3f get_vec3f() 
      { 
        vec3f v; 
        int rc = MPI_Bcast(&v,3,MPI_FLOAT,0,mpi::app.comm); 
        checkMpiError(rc); 
        return v; 
      }
      inline vec3i get_vec3i() 
      { 
        vec3i v; 
        int rc = MPI_Bcast(&v,3,MPI_INT,0,mpi::app.comm); 
        checkMpiError(rc); 
        return v; 
      }
      inline float get_float() 
      { 
        float v; 
        int rc = MPI_Bcast(&v,1,MPI_FLOAT,0,mpi::app.comm); 
        checkMpiError(rc); 
        return v; 
      }
      inline int get_int() 
      { 
        int v; 
        int rc = MPI_Bcast(&v,1,MPI_INT,0,mpi::app.comm); 
        checkMpiError(rc); 
        return v; 
      }
      inline void free(const char *s) 
      { Assert(s); ::free((void*)s); }
      inline const char *get_charPtr() 
      { 
        int len = get_int32();
        char* buf = (char*)malloc(len+1); buf[len] = 0;
        int rc = MPI_Bcast(buf,len,MPI_CHAR,0,mpi::app.comm); 
<<<<<<< HEAD
        checkMpiError(rc); 
        return strdup(buf); 
=======
        Assert(rc == MPI_SUCCESS); 
        return buf;
>>>>>>> 46636a9c
      }
      void flush() {};
    };

  } // ::ospray::mpi
} // ::ospray<|MERGE_RESOLUTION|>--- conflicted
+++ resolved
@@ -190,13 +190,8 @@
         int len = get_int32();
         char* buf = (char*)malloc(len+1); buf[len] = 0;
         int rc = MPI_Bcast(buf,len,MPI_CHAR,0,mpi::app.comm); 
-<<<<<<< HEAD
-        checkMpiError(rc); 
-        return strdup(buf); 
-=======
-        Assert(rc == MPI_SUCCESS); 
+        checkMpiError(rc); 
         return buf;
->>>>>>> 46636a9c
       }
       void flush() {};
     };
