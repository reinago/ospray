--- conflicted
+++ resolved
@@ -95,25 +95,11 @@
         tile.rcp_fbSize = rcp(vec2f(fb->size));
 
         renderer->renderTile(tile);
-<<<<<<< HEAD
 
         fb->setTile(tile);
 #if TILE_SIZE>128
         delete tilePtr;
 #endif
-=======
-        ospray::LocalFrameBuffer *localFB = (ospray::LocalFrameBuffer *)fb.ptr;
-        uint32 rgba_i8[TILE_SIZE][TILE_SIZE];
-        for (int iy=tile.region.lower.y;iy<tile.region.upper.y;iy++)
-          for (int ix=tile.region.lower.x;ix<tile.region.upper.x;ix++) {
-            rgba_i8[iy-tile.region.lower.y][ix-tile.region.lower.x] 
-              = ((uint32*)localFB->colorBuffer)[ix+iy*localFB->size.x];
-          }
-        
-        MPI_Send(&tile.region,4,MPI_INT,0,tileID,app.comm);
-        int count = (TILE_SIZE)*(TILE_SIZE);
-        MPI_Send(&rgba_i8,count,MPI_INT,0,tileID,app.comm);
->>>>>>> fdc252ed
       }
       
       void Slave::renderFrame(Renderer *tiledRenderer, 
@@ -152,10 +138,6 @@
         // printf("rank %i t_wait at end %f\n",mpi::world.rank,float(t1wait-t0wait));
 
         async_endFrame();
-        
-        // #if BARRIER_AT_END_OF_FRAME
-        //         MPI_Barrier(MPI_COMM_WORLD);
-        // #endif
       }
     }
 
