--- conflicted
+++ resolved
@@ -15,7 +15,6 @@
 // ======================================================================== //
 
 //ospray
-#include "ospray/common/Core.h"
 #include "ospray/volume/BlockBrickedVolume.h"
 #include "BlockBrickedVolume_ispc.h"
 // std
@@ -25,22 +24,11 @@
 
   void BlockBrickedVolume::commit()
   {
-<<<<<<< HEAD
-    //! The ISPC volume container should already exist.
-    exitOnCondition(ispcEquivalent == NULL, 
-                    "the volume data must be set via ospSetRegion() "
-                    "prior to commit for this volume type");
-
-    PRINT(dimensions);
-    //! StructuredVolume commit actions.
-=======
     // The ISPC volume container should already exist.
     exitOnCondition(ispcEquivalent == NULL, "the volume data must be set via ospSetRegion() prior to commit for this volume type");
 
     // StructuredVolume commit actions.
->>>>>>> fdc252ed
     StructuredVolume::commit();
-    PRINT(dimensions);
   }
 
   int BlockBrickedVolume::setRegion(/* points to the first voxel to be copies. The
@@ -60,15 +48,6 @@
     // Create the equivalent ISPC volume container and allocate memory for voxel data.
     if (ispcEquivalent == NULL) createEquivalentISPC();
 
-<<<<<<< HEAD
-    //! Compute the voxel value range for float voxels if none was previously specified.
-    if (voxelType == "float" && findParam("voxelRange") == NULL) 
-      computeVoxelRange((float *) source, size_t(count.x) * count.y * count.z);
-
-    //! Compute the voxel value range for unsigned byte voxels if none was previously specified.
-    if (voxelType == "uchar" && findParam("voxelRange") == NULL) 
-      computeVoxelRange((unsigned char *) source, size_t(count.x) * count.y * count.z);
-=======
     /*! \todo check if we still need this 'computevoxelrange' - in
         theory we need this only if the app is allowed to query these
         values, and they're not being set in sharedstructuredvolume,
@@ -80,7 +59,6 @@
     // Compute the voxel value range for float voxels if none was previously specified.
     if (voxelType == "float" && findParam("voxelRange") == NULL) 
       computeVoxelRange((float *) source, size_t(regionSize.x) * regionSize.y * regionSize.z);
->>>>>>> fdc252ed
 
     // Compute the voxel value range for double voxels if none was previously specified.
     if (voxelType == "double" && findParam("voxelRange") == NULL) 
@@ -97,57 +75,17 @@
   {
     // Get the voxel type.
     voxelType = getParamString("voxelType", "unspecified");  
-    exitOnCondition(getVoxelType() == OSP_UNKNOWN, 
-                    "unrecognized voxel type (must be set before calling ospSetRegion())");
+    exitOnCondition(getVoxelType() == OSP_UNKNOWN, "unrecognized voxel type (must be set before calling ospSetRegion())");
 
     // Get the volume dimensions.
     this->dimensions = getParam3i("dimensions", vec3i(0));
     exitOnCondition(reduce_min(this->dimensions) <= 0, 
                     "invalid volume dimensions (must be set before calling ospSetRegion())");
 
-<<<<<<< HEAD
-
-
-#if EXP_DISTRIBUTED_VOLUME
-    vec3i setRegionCoordOffset = vec3i(0);
-    if (core::isMpiParallel()) {
-      printf("creating structured volume in parallel MPI mode\n");
-
-      vec3i compsDim(core::getWorkerCount(),1,1);
-      PRINT(compsDim);
-      PRINT(gridSpacing);
-      PRINT(gridOrigin);
-      PRINT(dimensions);
-      vec3i compCoords(core::getWorkerRank(),0,0);
-      
-      box3i myRange;
-      myRange.lower.x = (dimensions.x * compCoords.x) / compsDim.x;
-      myRange.lower.y = (dimensions.y * compCoords.y) / compsDim.y;
-      myRange.lower.z = (dimensions.z * compCoords.z) / compsDim.z;
-
-      myRange.upper.x = (dimensions.x * (compCoords.x+1)) / compsDim.x;
-      myRange.upper.y = (dimensions.y * (compCoords.y+1)) / compsDim.y;
-      myRange.upper.z = (dimensions.z * (compCoords.z+1)) / compsDim.z;
-      PRINT(myRange);
-
-      this->logicalDimensions = dimensions;
-      this->dimensions = myRange.upper - myRange.lower;
-      this->myDomain = myRange;
-      setRegionCoordOffset = myRange.lower;
-    }
-#endif
-
-
-    //! Create an ISPC BlockBrickedVolume object and assign type-specific function pointers.
-    ispcEquivalent = ispc::BlockBrickedVolume_createInstance((int)getVoxelType(),
-                                                             (const ispc::vec3i &)this->dimensions, 
-                                                             (const ispc::vec3i &)setRegionCoordOffset);
-=======
     // Create an ISPC BlockBrickedVolume object and assign type-specific function pointers.
     ispcEquivalent = ispc::BlockBrickedVolume_createInstance(this,
                                                              (int)getVoxelType(), 
                                                              (const ispc::vec3i &)this->dimensions);
->>>>>>> fdc252ed
   }
 
 } // ::ospray
