--- conflicted
+++ resolved
@@ -16,12 +16,8 @@
 
 #include "LocalFB.ih"
 
-<<<<<<< HEAD
 // number of floats each task is clearing; must be a mulitple of 16
-=======
-// number of floats each task is clearing; must be a a mulitple of 16
 // NOTE(jda) - must match CLEAR_BLOCK_SIZE defined in LocalFB.cpp!
->>>>>>> d8e7c36a
 #define CLEAR_BLOCK_SIZE (32 * 1024)
 
 export void LocalFrameBuffer_clearAccum(void *uniform _fb,
@@ -43,28 +39,18 @@
   }
 }
 
-export void LocalFrameBuffer_clearVariance(void *uniform _fb)
+export void LocalFrameBuffer_clearVariance(void *uniform _fb, uniform int taskIndex)
 {
   uniform LocalFB *uniform fb = (uniform LocalFB *uniform)_fb;
 
   if (fb->varianceBuffer) {
+    uniform float *uniform fbPointer = (uniform float *uniform)&fb->varianceBuffer[0].x;
+    uniform float *uniform block = fbPointer + taskIndex * CLEAR_BLOCK_SIZE;
     uniform size_t num_floats = 4*fb->super.size.x*fb->super.size.y;
-    uniform size_t num_blocks = (num_floats + CLEAR_BLOCK_SIZE - 1) / CLEAR_BLOCK_SIZE;
-
-    for(uniform int taskIndex = 0; taskIndex < num_blocks; ++taskIndex) {
-      uniform float *uniform fbPointer
-        = (uniform float *uniform)&fb->varianceBuffer[0].x;
-      uniform float *uniform block = fbPointer + taskIndex * CLEAR_BLOCK_SIZE;
-      uniform size_t num_floats = 4*fb->super.size.x*fb->super.size.y;
-
-      uniform int end = min(CLEAR_BLOCK_SIZE,
-                            num_floats - taskIndex * CLEAR_BLOCK_SIZE);
-      foreach (x=0 ... end)
-        block[x] = 0.f;
-    }
-
-    foreach (x=0 ... fb->numTiles.x*fb->numTiles.y)
-      fb->tileErrorBuffer[x] = inf;
+    uniform int end = min(CLEAR_BLOCK_SIZE, num_floats - taskIndex * CLEAR_BLOCK_SIZE);
+
+    foreach (x=0 ... end)
+      block[x] = 0.f;
   }
 }
 
@@ -142,14 +128,9 @@
                                        varyTile->b[chunkID],
                                        varyTile->a[chunkID]);
 
-<<<<<<< HEAD
-        // XXX not even hardcoded gamma for float buffer, should use pixelops anyway
-        col = max(col, make_vec4f(0.f));
-=======
         // XXX not even hardcoded gamma for float buffer,
         // should use pixelops anyway
-        col = max(col, make_vec4f(0.f)); 
->>>>>>> d8e7c36a
+        col = max(col, make_vec4f(0.f));
       }
       color[pixelID] = col;
       if (depth) fb->depthBuffer[pixelID] = varyTile->z[chunkID];
