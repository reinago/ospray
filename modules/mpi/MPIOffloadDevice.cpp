// ======================================================================== //
// Copyright 2009-2019 Intel Corporation                                    //
//                                                                          //
// Licensed under the Apache License, Version 2.0 (the "License");          //
// you may not use this file except in compliance with the License.         //
// You may obtain a copy of the License at                                  //
//                                                                          //
//     http://www.apache.org/licenses/LICENSE-2.0                           //
//                                                                          //
// Unless required by applicable law or agreed to in writing, software      //
// distributed under the License is distributed on an "AS IS" BASIS,        //
// WITHOUT WARRANTIES OR CONDITIONS OF ANY KIND, either express or implied. //
// See the License for the specific language governing permissions and      //
// limitations under the License.                                           //
// ======================================================================== //

#undef NDEBUG  // do all assertions in this file

#include "mpi/MPIOffloadDevice.h"
#include "camera/Camera.h"
#include "common/Data.h"
#include "common/Library.h"
#include "common/Util.h"
#include "common/World.h"
#include "fb/LocalFB.h"
#include "geometry/TriangleMesh.h"
#include "mpi/fb/DistributedFrameBuffer.h"
#include "mpi/render/MPILoadBalancer.h"
#include "mpiCommon/MPIBcastFabric.h"
#include "mpiCommon/MPICommon.h"
#include "ospcommon/FileName.h"
#include "ospcommon/networking/BufferedDataStreaming.h"
#include "ospcommon/networking/Socket.h"
#include "ospcommon/sysinfo.h"
#include "ospcommon/utility/getEnvVar.h"
#include "render/Renderer.h"
#include "render/RenderTask.h"
#include "volume/Volume.h"

// std
#ifndef _WIN32
#include <dlfcn.h>
#include <unistd.h>  // for fork()
#endif

#ifdef OPEN_MPI
#include <thread>
//# define _GNU_SOURCE
#include <sched.h>
#endif

namespace ospray {
  namespace mpi {

    using namespace mpicommon;
    using ospcommon::utility::getEnvVar;

    // Forward declarations ///////////////////////////////////////////////////

    //! this runs an ospray worker process.
    /*! it's up to the proper init routine to decide which processes
      call this function and which ones don't. This function will not
      return. */
    void runWorker();

    // Misc helper functions //////////////////////////////////////////////////

    static inline void throwIfNotMpiParallel()
    {
      if (world.size <= 1) {
        throw std::runtime_error(
            "No MPI workers found.\n#osp:mpi: Fatal Error "
            "- OSPRay told to run in MPI mode, but there "
            "seems to be no MPI peers!?\n#osp:mpi: (Did "
            "you forget an 'mpirun' in front of your "
            "application?)");
      }
    }

    static inline void setupMaster()
    {
      MPI_CALL(Comm_split(mpi::world.comm, 1, mpi::world.rank, &app.comm));

      app.makeIntraComm();

      postStatusMsg(OSPRAY_MPI_VERBOSE_LEVEL)
          << "#w: app process " << app.rank << '/' << app.size << " (global "
          << world.rank << '/' << world.size;

      MPI_CALL(Intercomm_create(app.comm, 0, world.comm, 1, 1, &worker.comm));

      postStatusMsg(OSPRAY_MPI_VERBOSE_LEVEL)
          << "master: Made 'worker' intercomm (through intercomm_create): "
          << std::hex << std::showbase << worker.comm << std::noshowbase
          << std::dec;

      worker.makeInterComm();

      // -------------------------------------------------------
      // at this point, all processes should be set up and synced. in
      // particular:
      // - app has intracommunicator to all workers (and vica versa)
      // - app process(es) are in one intercomm ("app"); workers all in
      //   another ("worker")
      // - all processes (incl app) have barrier'ed, and thus now in sync.
    }

    static inline void setupWorker()
    {
      MPI_CALL(Comm_split(mpi::world.comm, 0, mpi::world.rank, &worker.comm));

      worker.makeIntraComm();

      postStatusMsg(OSPRAY_MPI_VERBOSE_LEVEL)
          << "master: Made 'worker' intercomm (through split): " << std::hex
          << std::showbase << worker.comm << std::noshowbase << std::dec;

      postStatusMsg(OSPRAY_MPI_VERBOSE_LEVEL)
          << "#w: app process " << app.rank << '/' << app.size << " (global "
          << world.rank << '/' << world.size;

      MPI_CALL(Intercomm_create(worker.comm, 0, world.comm, 0, 1, &app.comm));

      app.makeInterComm();

      // -------------------------------------------------------
      // at this point, all processes should be set up and synced. in
      // particular:
      // - app has intracommunicator to all workers (and vica versa)
      // - app process(es) are in one intercomm ("app"); workers all in
      //   another ("worker")
      // - all processes (incl app) have barrier'ed, and thus now in sync.
    }

    // MPI initialization helper functions ////////////////////////////////////

    /*! in this mode ("ospray on ranks" mode, or "ranks" mode), the
        user has launched the app across all ranks using mpirun "<all
        rank> <app>"; no new processes need to get launched.

        Based on the 'startworkers' flag, this function can set up ospray in
        one of two modes:

        in "workers" mode (startworkes=true) all ranks > 0 become
        workers, and will NOT return to the application; rank 0 is the
        master that controls those workers but doesn't do any
        rendeirng (we may at some point allow the master to join in
        working as well, but currently this is not implemented). to
        reach that mode we call this function with
        'startworkers=true', which will make sure that, even though
        all ranks _called_ mpiinit, only rank 0 will ever return to
        the app, while all other ranks will automatically go to
        running worker code, and never ever return from this function.

        b) in "distribtued" mode the app itself is distributed, and
        will use the ospray distributed api to control ospray in a
        data-distributed mode. in this way, we'll call this function
        with startWorkers=false, which will let all ranks return from
        this function to do further work in the app.

        For this function, we assume:

        - all *all* MPI_COMM_WORLD processes are going into this function

        - this fct is called from ospInit (with ranksBecomeWorkers=true) or
          from ospdMpiInit (w/ ranksBecomeWorkers = false)
    */
    void createMPI_RanksBecomeWorkers(int *ac, const char **av)
    {
      mpi::init(ac, av, true);

      postStatusMsg(OSPRAY_MPI_VERBOSE_LEVEL)
          << "#o: initMPI::OSPonRanks: " << world.rank << '/' << world.size;

      // Note: here we don't run this collective through MAML, since we
      // haven't started it yet.
      MPI_CALL(Barrier(world.comm));

      throwIfNotMpiParallel();

      if (IamTheMaster())
        setupMaster();
      else {
        setupWorker();

        // now, all workers will enter their worker loop (ie, they will *not*
        // return)
        mpi::runWorker();
        throw std::runtime_error("should never reach here!");
        /* no return here - 'runWorker' will never return */
      }
    }

    /*! in this mode ("separate worker group" mode)
      - the user may or may not have launched MPI explicitly for his app
      - the app may or may not be running distributed
      - the ospray frontend (the part linked to the app) will wait for a remote
        MPI group of workers to connect to this app
      - the ospray frontend will store the port its waiting on connections for
        in the filename passed to this function; or will print it to stdout if
        this is nullptr
    */
    void createMPI_ListenForWorkers(int *ac, const char **av)
    {
      mpi::init(ac, av, true);

      if (world.rank < 1) {
        postStatusMsg(
            "====================================================\n"
            "initializing OSPRay MPI in 'listen for workers' mode\n"
            "====================================================",
            OSPRAY_MPI_VERBOSE_LEVEL);
      }

      app.comm = world.comm;
      app.makeIntraComm();

      char appPortName[MPI_MAX_PORT_NAME];

      if (!IamTheMaster()) {
        throw std::runtime_error(
            "--osp:mpi-listen only makes sense with "
            "a single rank...");
      }

      MPI_CALL(Open_port(MPI_INFO_NULL, appPortName));

      socket_t mpiPortSocket = ospcommon::bind(3141);
      socket_t clientSocket  = ospcommon::listen(mpiPortSocket);
      size_t len             = strlen(appPortName);
      ospcommon::write(clientSocket, &len, sizeof(len));
      ospcommon::write(clientSocket, appPortName, len);
      flush(clientSocket);

      MPI_CALL(
          Comm_accept(appPortName, MPI_INFO_NULL, 0, app.comm, &worker.comm));
      ospcommon::close(clientSocket);
      ospcommon::close(mpiPortSocket);

      worker.makeInterComm();

      mpi::Group mergedComm;
      MPI_CALL(Intercomm_merge(worker.comm, 0, &mergedComm.comm));
      mergedComm.makeIntraComm();
      mpi::world.comm = mergedComm.comm;
      mpi::world.makeIntraComm();

      if (app.rank == 0) {
        postStatusMsg(
            "=====================================================\n"
            "OSPRAY Worker ring connected\n"
            "=====================================================",
            OSPRAY_MPI_VERBOSE_LEVEL);
      }

      mpi::world.barrier();
    }

    void createMPI_connectToListener(int *ac,
                                     const char **av,
                                     const std::string &host)
    {
      mpi::init(ac, av, true);

      if (world.rank < 1) {
        postStatusMsg(
            "=====================================================\n"
            "initializing OSPRay MPI in 'connect to master' mode  \n"
            "=====================================================",
            OSPRAY_MPI_VERBOSE_LEVEL);
      }

      worker.comm = world.comm;
      worker.makeIntraComm();

      char appPortName[MPI_MAX_PORT_NAME];
      if (worker.rank == 0) {
        auto masterSocket = ospcommon::connect(host.c_str(), 3141);

        size_t len;
        ospcommon::read(masterSocket, &len, sizeof(len));
        ospcommon::read(masterSocket, appPortName, len);
        ospcommon::close(masterSocket);
      }

      MPI_CALL(
          Comm_connect(appPortName, MPI_INFO_NULL, 0, worker.comm, &app.comm));
      app.makeInterComm();

      mpi::Group mergedComm;
      MPI_CALL(Intercomm_merge(app.comm, 1, &mergedComm.comm));
      mergedComm.makeIntraComm();
      mpi::world.comm = mergedComm.comm;
      mpi::world.makeIntraComm();

      mpi::world.barrier();

      postStatusMsg("starting worker...", OSPRAY_MPI_VERBOSE_LEVEL);
      mpi::runWorker();
    }

    /*! in this mode ("separate worker group" mode)
      - the user may or may not have launched MPI explicitly for his app
      - the app may or may not be running distributed
      - the ospray frontend (the part linked to the app) will use the specified
        'launchCmd' to launch a _new_ MPI group of worker processes.
      - the ospray frontend will assume the launched process to output
        'OSPRAY_SERVICE_PORT' stdout, will parse that output for this string,
        and create an mpi connection to this port to establish the service
    */
    void createMPI_LaunchWorkerGroup(int *ac,
                                     const char **av,
                                     const char *launchCommand)
    {
      mpi::init(ac, av, true);

      Assert(launchCommand);

      MPI_CALL(Comm_dup(world.comm, &app.comm));
      app.makeIntraComm();

      char appPortName[MPI_MAX_PORT_NAME];
      if (app.rank == 0 || app.size == -1) {
        postStatusMsg(OSPRAY_MPI_VERBOSE_LEVEL)
            << "=======================================================\n"
            << "initializing OSPRay MPI in 'launching new workers' mode"
            << "=======================================================\n"
            << "using launch script '" << launchCommand << "'";

        MPI_CALL(Open_port(MPI_INFO_NULL, appPortName));

        // fix port name: replace all '$'s by '%'s to allow using it on the
        //                cmdline...
        char *fixedPortName = strdup(appPortName);

        postStatusMsg(OSPRAY_MPI_VERBOSE_LEVEL)
            << "with port " << fixedPortName
            << "\n=======================================================";

        for (char *s = fixedPortName; *s; ++s)
          if (*s == '$')
            *s = '%';

        char systemCommand[10000];
        sprintf(systemCommand, "%s %s", launchCommand, fixedPortName);
#ifdef _WIN32
        throw std::runtime_error("OSPRay MPI: no fork() yet on Windows");
#else
        if (fork()) {
          auto result = system(systemCommand);
          (void)result;

          postStatusMsg("OSPRay worker process has died - killing application");
          exit(0);
        }
#endif
      }

      MPI_CALL(
          Comm_accept(appPortName, MPI_INFO_NULL, 0, app.comm, &worker.comm));
      worker.makeInterComm();

      if (app.rank == 0 || app.size == -1) {
        postStatusMsg(OSPRAY_MPI_VERBOSE_LEVEL)
            << "OSPRay MPI Worker ring successfully connected.\n"
            << "found " << worker.size << " workers."
            << "\n=======================================================";
      }

      if (app.size > 1) {
        if (app.rank == 1) {
          postStatusMsg()
              << "ospray:WARNING: you're trying to run an mpi-parallel app "
              << "with ospray\n"
              << "(only the root node is allowed to issue ospray api "
              << "calls right now)\n"
              << "=======================================================";
        }
        // Note: MAML has not started yet, so we don't run the collective
        // through the messaging layer
        MPI_CALL(Barrier(app.comm));
      }

      MPI_CALL(Barrier(app.comm));
    }

    // MPIDevice definitions //////////////////////////////////////////////////

    MPIOffloadDevice::MPIOffloadDevice() {}

    MPIOffloadDevice::~MPIOffloadDevice()
    {
      if (IamTheMaster()) {
        postStatusMsg("shutting down mpi device", OSPRAY_MPI_VERBOSE_LEVEL);
        work::CommandFinalize work;
        processWork(work, true);
      }
    }

    void MPIOffloadDevice::initializeDevice()
    {
      Device::commit();

      initialized = true;

      work::registerOSPWorkItems(workRegistry);

      int _ac           = 2;
      const char *_av[] = {"ospray_mpi_worker", "--osp:mpi"};

      std::string mode = getParam<std::string>("mpiMode", "mpi");

      if (mode == "mpi") {
        createMPI_RanksBecomeWorkers(&_ac, _av);
      } else if (mode == "mpi-launch") {
        std::string launchCommand = getParam<std::string>("launchCommand", "");

        if (launchCommand.empty()) {
          throw std::runtime_error(
              "You must provide the launchCommand "
              "parameter in mpi-launch mode!");
        }

        createMPI_LaunchWorkerGroup(&_ac, _av, launchCommand.c_str());
      } else if (mode == "mpi-listen") {
        createMPI_ListenForWorkers(&_ac, _av);
      } else if (mode == "mpi-connect") {
        std::string portName = getParam<std::string>("portName", "");

        if (portName.empty()) {
          throw std::runtime_error(
              "You must provide the port name string "
              "where the master is listening at!");
        }

        createMPI_connectToListener(&_ac, _av, portName);
      } else {
        throw std::runtime_error("Invalid MPI mode!");
      }

      if (mpi::world.size != 1) {
        if (mpi::world.rank < 0) {
          throw std::runtime_error(
              "OSPRay MPI startup error. Use \"mpirun "
              "-n 1 <command>\" when calling an "
              "application that tries to spawn to start "
              "the application you were trying to "
              "start.");
        }
      }

      // Only the master running at this point, workers go on to
      // MPIOffloadWorker::runWorker
      auto OSPRAY_FORCE_COMPRESSION =
          utility::getEnvVar<int>("OSPRAY_FORCE_COMPRESSION");
      // Turning on the compression past 64 ranks seems to be a good
      // balancing point for cost of compressing vs. performance gain
      auto enableCompression = OSPRAY_FORCE_COMPRESSION.value_or(
          mpicommon::numGlobalRanks() >= OSP_MPI_COMPRESSION_THRESHOLD);

      maml::init(enableCompression);
      messaging::init(world);
      maml::start();

      /* set up fabric and stuff - by now all the communicators should
         be properly set up */
      mpiFabric   = make_unique<MPIBcastFabric>(mpi::worker, MPI_ROOT, 0);
      readStream  = make_unique<networking::BufferedReadStream>(*mpiFabric);
      writeStream = make_unique<networking::BufferedWriteStream>(*mpiFabric);
    }

    void MPIOffloadDevice::commit()
    {
      if (!initialized)
        initializeDevice();

      auto OSPRAY_DYNAMIC_LOADBALANCER =
          getEnvVar<int>("OSPRAY_DYNAMIC_LOADBALANCER");

      auto useDynamicLoadBalancer = getParam<int>(
          "dynamicLoadBalancer", OSPRAY_DYNAMIC_LOADBALANCER.value_or(false));

      auto OSPRAY_PREALLOCATED_TILES =
          utility::getEnvVar<int>("OSPRAY_PREALLOCATED_TILES");

      auto preAllocatedTiles = OSPRAY_PREALLOCATED_TILES.value_or(
          getParam<int>("preAllocatedTiles", 4));

      auto OSPRAY_MPI_OFFLOAD_WRITE_BUFFER_SCALE =
          utility::getEnvVar<float>("OSPRAY_MPI_OFFLOAD_WRITE_BUFFER_SCALE");

      auto writeBufferSize = OSPRAY_MPI_OFFLOAD_WRITE_BUFFER_SCALE.value_or(
          getParam<float>("writeBufferScale", 1.f));

      size_t bufferSize = 1024 * size_t(writeBufferSize * 1024);

      writeStream->flush();
      writeStream =
          make_unique<networking::BufferedWriteStream>(*mpiFabric, bufferSize);

      work::SetLoadBalancer slbWork(
          ObjectHandle(), useDynamicLoadBalancer, preAllocatedTiles);
      processWork(slbWork);
    }

    OSPFrameBuffer MPIOffloadDevice::frameBufferCreate(
        const vec2i &size,
        const OSPFrameBufferFormat mode,
        const uint32 channels)
    {
      ObjectHandle handle = allocateHandle();
      work::CreateFrameBuffer work(handle, size, mode, channels);
      processWork(work, true);
      return (OSPFrameBuffer)(int64)handle;
    }

    /*! map frame buffer */
    const void *MPIOffloadDevice::frameBufferMap(OSPFrameBuffer _fb,
                                                 OSPFrameBufferChannel channel)
    {
      ObjectHandle handle = (const ObjectHandle &)_fb;
      FrameBuffer *fb     = (FrameBuffer *)handle.lookup();

      return fb->mapBuffer(channel);
    }

    /*! unmap previously mapped frame buffer */
    void MPIOffloadDevice::frameBufferUnmap(const void *mapped,
                                            OSPFrameBuffer _fb)
    {
      ObjectHandle handle = (const ObjectHandle &)_fb;
      FrameBuffer *fb     = (FrameBuffer *)handle.lookup();

      fb->unmap(mapped);
    }

    /*! create a new model */
    OSPWorld MPIOffloadDevice::newWorld()
    {
      ObjectHandle handle = allocateHandle();
      work::NewWorld work("", handle);
      processWork(work);
      return (OSPWorld)(int64)handle;
    }

    /*! finalize a newly specified model */
    void MPIOffloadDevice::commit(OSPObject _object)
    {
      const ObjectHandle handle = (const ObjectHandle &)_object;
      work::CommitObject work(handle);
      processWork(work);
    }

    /*! add a new geometry to a model */
    void MPIOffloadDevice::addGeometry(OSPWorld _model, OSPGeometry _geometry)
    {
      work::AddGeometry work(_model, _geometry);
      processWork(work);
    }

    /*! add a new volume to a model */
    void MPIOffloadDevice::addVolume(OSPWorld _model, OSPVolume _volume)
    {
      work::AddVolume work(_model, _volume);
      processWork(work);
    }

    /*! create a new data buffer */
    OSPData MPIOffloadDevice::newData(size_t nitems,
                                      OSPDataType format,
                                      const void *init,
                                      int flags)
    {
      ObjectHandle handle = allocateHandle();

      work::NewData work(handle, nitems, format, init, flags);
      processWork(work);

      return (OSPData)(int64)handle;
    }

    /*! assign (named) string parameter to an object */
    void MPIOffloadDevice::setVoidPtr(OSPObject _object,
                                      const char *bufName,
                                      void *v)
    {
      UNUSED(_object, bufName, v);
      throw std::runtime_error(
          "setting a void pointer as parameter to an "
          "object is not allowed in MPI mode");
    }

    void MPIOffloadDevice::removeParam(OSPObject object, const char *name)
    {
      work::RemoveParam work((ObjectHandle &)object, name);
      processWork(work);
    }

    /*! Copy data into the given object. */
    int MPIOffloadDevice::setRegion(OSPVolume _volume,
                                    const void *source,
                                    const vec3i &index,
                                    const vec3i &count)
    {
      char *typeString = nullptr;
      getString(_volume, "voxelType", &typeString);
      OSPDataType type = typeForString(typeString);
      delete[] typeString;

      Assert(type != OSP_UNKNOWN && "unknown volume voxel type");
      work::SetRegion work(_volume, index, count, source, type);
      processWork(work);
      return true;
    }

    /*! assign (named) string parameter to an object */
    void MPIOffloadDevice::setString(OSPObject _object,
                                     const char *bufName,
                                     const char *s)
    {
      work::SetParam<std::string> work((ObjectHandle &)_object, bufName, s);
      processWork(work);
    }

    /*! load module */
    int MPIOffloadDevice::loadModule(const char *name)
    {
      work::LoadModule work(name);
      processWork(work, true);
      return work.errorCode;
    }

    /*! assign (named) float parameter to an object */
    void MPIOffloadDevice::setBool(OSPObject _object,
                                   const char *bufName,
                                   const bool b)
    {
<<<<<<< HEAD
      work::SetParam<bool> work((ObjectHandle &)_object, bufName, b);
=======
      work::SetParam<int> work((ObjectHandle&)_object, bufName, b);
>>>>>>> b2f305fd
      processWork(work);
    }

    /*! assign (named) float parameter to an object */
    void MPIOffloadDevice::setFloat(OSPObject _object,
                                    const char *bufName,
                                    const float f)
    {
      work::SetParam<float> work((ObjectHandle &)_object, bufName, f);
      processWork(work);
    }

    /*! assign (named) int parameter to an object */
    void MPIOffloadDevice::setInt(OSPObject _object,
                                  const char *bufName,
                                  const int i)
    {
      work::SetParam<int> work((ObjectHandle &)_object, bufName, i);
      processWork(work);
    }

    /*! assign (named) vec2f parameter to an object */
    void MPIOffloadDevice::setVec2f(OSPObject _object,
                                    const char *bufName,
                                    const vec2f &v)
    {
      work::SetParam<vec2f> work((ObjectHandle &)_object, bufName, v);
      processWork(work);
    }

    /*! assign (named) vec3f parameter to an object */
    void MPIOffloadDevice::setVec3f(OSPObject _object,
                                    const char *bufName,
                                    const vec3f &v)
    {
      work::SetParam<vec3f> work((ObjectHandle &)_object, bufName, v);
      processWork(work);
    }

    /*! assign (named) vec4f parameter to an object */
    void MPIOffloadDevice::setVec4f(OSPObject _object,
                                    const char *bufName,
                                    const vec4f &v)
    {
      work::SetParam<vec4f> work((ObjectHandle &)_object, bufName, v);
      processWork(work);
    }

    /*! assign (named) vec2i parameter to an object */
    void MPIOffloadDevice::setVec2i(OSPObject _object,
                                    const char *bufName,
                                    const vec2i &v)
    {
      work::SetParam<vec2i> work((ObjectHandle &)_object, bufName, v);
      processWork(work);
    }

    /*! assign (named) vec3i parameter to an object */
    void MPIOffloadDevice::setVec3i(OSPObject _object,
                                    const char *bufName,
                                    const vec3i &v)
    {
      work::SetParam<vec3i> work((ObjectHandle &)_object, bufName, v);
      processWork(work);
    }

    /*! assign (named) data item as a parameter to an object */
    void MPIOffloadDevice::setObject(OSPObject _target,
                                     const char *bufName,
                                     OSPObject _value)
    {
      work::SetParam<OSPObject> work((ObjectHandle &)_target, bufName, _value);
      processWork(work);
    }

    /*! create a new pixelOp object (out of list of registered pixelOps) */
    OSPPixelOp MPIOffloadDevice::newPixelOp(const char *type)
    {
      ObjectHandle handle = allocateHandle();
      work::NewPixelOp work(type, handle);
      processWork(work);
      return (OSPPixelOp)(int64)handle;
    }

    /*! set a frame buffer's pixel op object */
    void MPIOffloadDevice::setPixelOp(OSPFrameBuffer _fb, OSPPixelOp _op)
    {
      work::SetPixelOp work(_fb, _op);
      processWork(work);
    }

    /*! create a new renderer object (out of list of registered renderers) */
    OSPRenderer MPIOffloadDevice::newRenderer(const char *type)
    {
      ObjectHandle handle = allocateHandle();
      work::NewRenderer work(type, handle);
      processWork(work);
      return (OSPRenderer)(int64)handle;
    }

    /*! create a new camera object (out of list of registered cameras) */
    OSPCamera MPIOffloadDevice::newCamera(const char *type)
    {
      ObjectHandle handle = allocateHandle();
      work::NewCamera work(type, handle);
      processWork(work);
      return (OSPCamera)(int64)handle;
    }

    /*! create a new volume object (out of list of registered volumes) */
    OSPVolume MPIOffloadDevice::newVolume(const char *type)
    {
      ObjectHandle handle = allocateHandle();
      work::NewVolume work(type, handle);
      processWork(work);
      return (OSPVolume)(int64)handle;
    }

    /*! create a new geometry object (out of list of registered geometries) */
    OSPGeometry MPIOffloadDevice::newGeometry(const char *type)
    {
      ObjectHandle handle = allocateHandle();
      work::NewGeometry work(type, handle);
      processWork(work);
      return (OSPGeometry)(int64)handle;
    }

    /*! have given renderer create a new material */
    OSPMaterial MPIOffloadDevice::newMaterial(const char *renderer_type,
                                              const char *material_type)
    {
      ObjectHandle handle = allocateHandle();
      work::NewMaterial work(renderer_type, material_type, handle);
      processWork(work);
      return (OSPMaterial)(int64)handle;
    }

    /*! create a new transfer function object (out of list of
        registered transfer function types) */
    OSPTransferFunction MPIOffloadDevice::newTransferFunction(const char *type)
    {
      ObjectHandle handle = allocateHandle();
      work::NewTransferFunction work(type, handle);
      processWork(work);
      return (OSPTransferFunction)(int64)handle;
    }

    /*! have given renderer create a new Light */
    OSPLight MPIOffloadDevice::newLight(const char *type)
    {
      ObjectHandle handle = allocateHandle();
      work::NewLight work(type, handle);
      processWork(work);
      return (OSPLight)(int64)handle;
    }

    void MPIOffloadDevice::resetAccumulation(OSPFrameBuffer _fb)
    {
      work::ResetAccumulation work(_fb);
      processWork(work);
    }

    /*! remove an existing geometry from a model */
    void MPIOffloadDevice::removeGeometry(OSPWorld _model,
                                          OSPGeometry _geometry)
    {
      work::RemoveGeometry work(_model, _geometry);
      processWork(work);
    }

    /*! remove an existing volume from a model */
    void MPIOffloadDevice::removeVolume(OSPWorld _model, OSPVolume _volume)
    {
      work::RemoveVolume work(_model, _volume);
      processWork(work);
    }

    /*! call a renderer to render a frame buffer */
    float MPIOffloadDevice::renderFrame(OSPFrameBuffer _fb,
                                        OSPRenderer _renderer,
                                        OSPCamera _camera,
                                        OSPWorld _world)
    {
      OSPFuture _future = renderFrameAsync(_fb, _renderer, _camera, _world);
      wait(_future, OSP_FRAME_FINISHED);
      return getVariance(_fb);
    }

    OSPFuture MPIOffloadDevice::renderFrameAsync(OSPFrameBuffer _fb,
                                                 OSPRenderer _renderer,
                                                 OSPCamera _camera,
                                                 OSPWorld _world)
    {
      // When using the offload device the user's application won't be
      // calling MPI at all, so in this case we don't need to worry about
      // hitting issues with thread multiple vs. thread serialized
      ObjectHandle futureHandle = allocateHandle();
      work::RenderFrameAsync work(_fb, _renderer, _camera, _world, futureHandle);
      processWork(work, true);
      return (OSPFuture)(int64)futureHandle;
    }

    int MPIOffloadDevice::isReady(OSPFuture _task, OSPSyncEvent event)
    {
      auto handle = (ObjectHandle &)_task;
      auto *task  = (QueryableTask *)handle.lookup();
      return task->isFinished(event);
    }

    void MPIOffloadDevice::wait(OSPFuture _task, OSPSyncEvent event)
    {
      auto handle = (ObjectHandle &)_task;
      auto *task  = (QueryableTask *)handle.lookup();
      task->wait(event);
    }

    void MPIOffloadDevice::cancel(OSPFuture _task)
    {
      auto handle = (ObjectHandle &)_task;
      auto *task  = (QueryableTask *)handle.lookup();
      return task->cancel();
    }

    float MPIOffloadDevice::getProgress(OSPFuture _task)
    {
      auto handle = (ObjectHandle &)_task;
      auto *task  = (QueryableTask *)handle.lookup();
      return task->getProgress();
    }

    float MPIOffloadDevice::getVariance(OSPFrameBuffer _fb)
    {
      auto fbHandle = (ObjectHandle &)_fb;
      auto *fb      = (FrameBuffer *)fbHandle.lookup();
      return fb->getVariance();
    }

    //! release (i.e., reduce refcount of) given object
    /*! note that all objects in ospray are refcounted, so one cannot
      explicitly "delete" any object. instead, each object is created
      with a refcount of 1, and this refcount will be
      increased/decreased every time another object refers to this
      object resp releases its hold on it; if the refcount is 0 the
      object will automatically get deleted. For example, you can
      create a new material, assign it to a geometry, and immediately
      after this assignation release its refcount; the material will
      stay 'alive' as long as the given geometry requires it. */
    void MPIOffloadDevice::release(OSPObject _obj)
    {
      work::CommandRelease work((const ObjectHandle &)_obj);
      processWork(work);
    }

    //! assign given material to given geometry
    void MPIOffloadDevice::setMaterial(OSPGeometry _geometry,
                                       OSPMaterial _material)
    {
      work::SetMaterial work((ObjectHandle &)_geometry, _material);
      processWork(work);
    }

    /*! create a new Texture2D object */
    OSPTexture MPIOffloadDevice::newTexture(const char *type)
    {
      ObjectHandle handle = allocateHandle();
      work::NewTexture work(type, handle);
      processWork(work);
      return (OSPTexture)(int64)handle;
    }

    int MPIOffloadDevice::getString(OSPObject _object,
                                    const char *name,
                                    char **value)
    {
      ManagedObject *object = ((ObjectHandle &)_object).lookup();
      if (object->hasParam(name)) {
        *value = new char[2048];
        strncpy(*value, object->getParam<std::string>(name, "").c_str(), 2048);
        return true;
      }
      return false;
    }

    OSPPickResult MPIOffloadDevice::pick(OSPFrameBuffer fb,
                                         OSPRenderer renderer,
                                         OSPCamera camera,
                                         OSPWorld world,
                                         const vec2f &screenPos)
    {
      work::Pick work(fb, renderer, camera, world, screenPos);
      processWork(work, true);
      return work.pickResult;
    }

    void MPIOffloadDevice::processWork(work::Work &work, bool flushWriteStream)
    {
      static size_t numWorkSent = 0;
      postStatusMsg(OSPRAY_MPI_VERBOSE_LEVEL)
          << "#osp.mpi.master: processing/sending work item " << numWorkSent++;

      auto tag = typeIdOf(work);
      writeStream->write(&tag, sizeof(tag));
      work.serialize(*writeStream);

      if (flushWriteStream)
        writeStream->flush();

      // Run the master side variant of the work unit
      work.runOnMaster();

      postStatusMsg(OSPRAY_MPI_VERBOSE_LEVEL)
          << "#osp.mpi.master: done work item, tag " << tag << ": "
          << typeString(work);
    }

    ObjectHandle MPIOffloadDevice::allocateHandle() const
    {
      return ObjectHandle();
    }

    OSP_REGISTER_DEVICE(MPIOffloadDevice, mpi_offload);
    OSP_REGISTER_DEVICE(MPIOffloadDevice, mpi);

  }  // namespace mpi
}  // namespace ospray

extern "C" OSPRAY_DLLEXPORT void ospray_init_module_mpi() {}<|MERGE_RESOLUTION|>--- conflicted
+++ resolved
@@ -635,11 +635,7 @@
                                    const char *bufName,
                                    const bool b)
     {
-<<<<<<< HEAD
-      work::SetParam<bool> work((ObjectHandle &)_object, bufName, b);
-=======
       work::SetParam<int> work((ObjectHandle&)_object, bufName, b);
->>>>>>> b2f305fd
       processWork(work);
     }
 
