## ======================================================================== ##
## Copyright 2009-2017 Intel Corporation                                    ##
##                                                                          ##
## Licensed under the Apache License, Version 2.0 (the "License");          ##
## you may not use this file except in compliance with the License.         ##
## You may obtain a copy of the License at                                  ##
##                                                                          ##
##     http://www.apache.org/licenses/LICENSE-2.0                           ##
##                                                                          ##
## Unless required by applicable law or agreed to in writing, software      ##
## distributed under the License is distributed on an "AS IS" BASIS,        ##
## WITHOUT WARRANTIES OR CONDITIONS OF ANY KIND, either express or implied. ##
## See the License for the specific language governing permissions and      ##
## limitations under the License.                                           ##
## ======================================================================== ##

OPTION(OSPRAY_MODULE_MPI "MPI parallel device" OFF)

IF (OSPRAY_MODULE_MPI)

  OSPRAY_BUILD_COMPONENT(mpiCommon)
  
  OPTION(OSPRAY_EXP_DATA_PARALLEL "Experimental data-parallel compositing mode" ON)
  OPTION(OSPRAY_PIN_ASYNC "Pin async mpi comm threads?" OFF)
  MARK_AS_ADVANCED(OSPRAY_PIN_ASYNC)
  
  # if mpi mode is enabled, we have to configure the right mpi
  # compiler etc.
  OSPRAY_CONFIGURE_MPI()

  INCLUDE_DIRECTORIES(${CMAKE_CURRENT_SOURCE_DIR}/..)

  OSPRAY_CREATE_LIBRARY(ospray_module_mpi
    MPIDevice.cpp
    worker.cpp

<<<<<<< HEAD
#    common/buffers.h
#    common/command.h
#    common/CommandStream.h
#    common/Core.cpp
#    common/MPICommon.cpp
#    common/async/Messaging.cpp
#    common/async/SimpleSendRecvMessaging.cpp
#    common/async/MultiIsendIrecvMessaging.cpp
#    common/async/BatchedIsendIrecvMessaging.cpp
#    common/async/CommLayer.cpp
=======
    common/buffers.h
    common/command.h
    common/Work.cpp
    common/Core.cpp
    common/MPICommon.cpp
    common/BufferedMPIComm.cpp
    common/command.cpp
    common/async/Messaging.cpp
    common/async/SimpleSendRecvMessaging.cpp
    common/async/MultiIsendIrecvMessaging.cpp
    common/async/BatchedIsendIrecvMessaging.cpp
    common/async/CommLayer.cpp
>>>>>>> fd72d97a

    fb/DistributedFrameBuffer.cpp
    fb/DistributedFrameBuffer.ispc
    fb/DistributedFrameBuffer_TileTypes.cpp

    render/MPILoadBalancer.cpp
    render/volume/RaycastVolumeMaterial.cpp
    render/volume/RaycastVolumeMaterial.ih
    render/volume/RaycastVolumeMaterial.ispc
    render/volume/RaycastVolumeRenderer.cpp
    render/volume/RaycastVolumeRenderer.ispc

    volume/DataDistributedBlockedVolume.ispc
    volume/DataDistributedBlockedVolume.cpp

 LINK
    
    ospray
    ospray_mpi_common
    ospray_common
    ${MPI_CXX_LIBRARIES}
  )

  ##############################################################
  # MPI DEVICE - mpi worker
  ##############################################################

  OSPRAY_CREATE_APPLICATION(ospray_mpi_worker
    MPIWorker.cpp
  LINK
#    ospray
#    ospray_common
    ospray_module_mpi
  )

ENDIF (OSPRAY_MODULE_MPI)<|MERGE_RESOLUTION|>--- conflicted
+++ resolved
@@ -34,18 +34,6 @@
     MPIDevice.cpp
     worker.cpp
 
-<<<<<<< HEAD
-#    common/buffers.h
-#    common/command.h
-#    common/CommandStream.h
-#    common/Core.cpp
-#    common/MPICommon.cpp
-#    common/async/Messaging.cpp
-#    common/async/SimpleSendRecvMessaging.cpp
-#    common/async/MultiIsendIrecvMessaging.cpp
-#    common/async/BatchedIsendIrecvMessaging.cpp
-#    common/async/CommLayer.cpp
-=======
     common/buffers.h
     common/command.h
     common/Work.cpp
@@ -58,7 +46,6 @@
     common/async/MultiIsendIrecvMessaging.cpp
     common/async/BatchedIsendIrecvMessaging.cpp
     common/async/CommLayer.cpp
->>>>>>> fd72d97a
 
     fb/DistributedFrameBuffer.cpp
     fb/DistributedFrameBuffer.ispc
