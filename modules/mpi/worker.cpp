--- conflicted
+++ resolved
@@ -157,11 +157,6 @@
         = std::make_shared<MPIBcastFabric>(mpi::app);
       std::shared_ptr<ReadStream> readStream
         = std::make_shared<BufferedFabric::ReadStream>(mpiFabric);
-<<<<<<< HEAD
-      std::shared_ptr<WriteStream> writeStream
-        = std::make_shared<BufferedFabric::WriteStream>(mpiFabric);
-=======
->>>>>>> bd877f3f
 
       // create registry of work item types
       std::map<work::Work::tag_t,work::CreateWorkFct> workTypeRegistry;
