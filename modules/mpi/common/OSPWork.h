--- conflicted
+++ resolved
@@ -26,11 +26,6 @@
 
 #include <ospray/ospray.h>
 #include "mpiCommon/MPICommon.h"
-<<<<<<< HEAD
-// #include "mpiCommon/command.h"
-// #include "mpiCommon/SerialBuffer.h"
-=======
->>>>>>> bd877f3f
 #include "common/ObjectHandle.h"
 #include "DataStreaming.h"
 #include <map>
@@ -48,12 +43,8 @@
         this only to more quickly identify the offending command if
         something went wrong and all we have is the last command id.
       */
-<<<<<<< HEAD
-      typedef enum {
-=======
       enum CommandTag
       {
->>>>>>> bd877f3f
         CMD_INVALID = -555,
         CMD_NEW_RENDERER=100,
         CMD_FRAMEBUFFER_CREATE,
@@ -102,11 +93,7 @@
         CMD_API_MODE,//TODO
 
         CMD_FINALIZE,
-<<<<<<< HEAD
-      } CommandTag;
-=======
-      };
->>>>>>> bd877f3f
+      };
 
       std::string commandTagToString(CommandTag tag);
       
@@ -114,15 +101,6 @@
         serialize itself, de-serialize itself, and return a tag that
         allows the unbuffering code form figuring out what kind of
         work this is */
-<<<<<<< HEAD
-      struct Work {
-        /*! type we use for representing tags */
-        typedef uint32_t tag_t;
-        
-        /*! return a tag that the buffering code can use to encode
-          what kind of work this is */
-        virtual tag_t getTag()                    const = 0;
-=======
       struct Work
       {
         /*! type we use for representing tags */
@@ -131,7 +109,6 @@
         /*! return a tag that the buffering code can use to encode
           what kind of work this is */
         virtual tag_t getTag() const = 0;
->>>>>>> bd877f3f
 
         // /*! for debugging only - return some string of what this is */
         // virtual const char *toString()            const = 0;
@@ -139,25 +116,6 @@
         /*! serializes itself on the given serial buffer - will write
           all data into this buffer in a way that it can afterwards
           un-serialize itself 'on the other side'*/
-<<<<<<< HEAD
-        virtual void serialize(WriteStream &b)   const = 0;
-
-        /*! de-serialize from a buffer that an object of this type has
-          serialized itself in */
-        virtual void deserialize(ReadStream &b)       = 0;
-
-        /*! returns whether this objects needs flushing of the buffered command stream */
-        virtual bool flushing()     { return false; }
-        
-        /*! what to do to execute this work item on a worker */
-        virtual void run()          {}
-
-        /*! what to do to execute this work item on the master */
-        virtual void runOnMaster()  {}
-      };
-
-      typedef std::shared_ptr<Work> (*CreateWorkFct)();
-=======
         virtual void serialize(WriteStream &b) const = 0;
 
         /*! de-serialize from a buffer that an object of this type has
@@ -176,31 +134,18 @@
       };
 
       using CreateWorkFct = std::shared_ptr<Work>(*)();
->>>>>>> bd877f3f
 
       void registerOSPWorkItems(std::map<Work::tag_t,CreateWorkFct> &workTypeRegistry);
 
       /*! templated base class that allows to implemnt common
         functoinality of a work item (name, tag, flush bit) though
         inheritance */
-<<<<<<< HEAD
-      template<int TAG, bool NEEDS_FLUSHING=false>
-      struct BaseWork : public Work {
-        /*! return a tag that the buffering code can use to encode
-          what kind of work this is */
-        virtual Work::tag_t getTag()                 const override
-        { return tag; }
-
-        /*! returns whether this objects needs flushing of the buffered command stream */
-        virtual bool flushing()     { return NEEDS_FLUSHING; }
-=======
       template<int TAG>
       struct BaseWork : public Work
       {
         /*! return a tag that the buffering code can use to encode
           what kind of work this is */
         virtual Work::tag_t getTag() const override { return tag; }
->>>>>>> bd877f3f
         
         enum { tag = TAG };
       };
@@ -212,15 +157,6 @@
        more special treatment to handle sending the data or other
        params around as well. */
       template<typename T>
-<<<<<<< HEAD
-      struct NewObjectT : BaseWork<T::TAG> {
-
-        NewObjectT() {}
-        NewObjectT(const char* type, ObjectHandle handle) : type(type), handle(handle) {}
-        
-        virtual void run()         override; // { throw std::runtime_error("newobjectt not defined for "+std::string(__PRETTY_FUNCTION__)); }
-        virtual void runOnMaster() override; // {}
-=======
       struct NewObjectT : BaseWork<T::TAG>
       {
         NewObjectT() = default;
@@ -229,7 +165,6 @@
         
         virtual void run()         override;
         virtual void runOnMaster() override;
->>>>>>> bd877f3f
         
         /*! serializes itself on the given serial buffer - will write
           all data into this buffer in a way that it can afterwards
@@ -257,80 +192,6 @@
       struct ObjectType_PixelOp           { enum { TAG = CMD_NEW_PIXELOP }; };
       struct ObjectType_TransferFunction  { enum { TAG = CMD_NEW_TRANSFERFUNCTION }; };
       /*! @} */
-<<<<<<< HEAD
-      typedef NewObjectT<ObjectType_Model>    NewModel;
-      typedef NewObjectT<ObjectType_PixelOp>  NewPixelOp;
-      typedef NewObjectT<ObjectType_Renderer> NewRenderer;
-      typedef NewObjectT<ObjectType_Camera>   NewCamera;
-      typedef NewObjectT<ObjectType_Volume>   NewVolume;
-      typedef NewObjectT<ObjectType_Geometry> NewGeometry;
-      typedef NewObjectT<ObjectType_TransferFunction> NewTransferFunction;
-      
-      // // Specializations of the run method for actually creating the
-      // // new objects of each type.
-      // template<>
-      // void NewObject<Renderer>::run();
-      // // For the renderer stored error threshold we need to make
-      // // the renderer on the master as well.
-      // template<>
-      // void NewObject<Renderer>::runOnMaster();
-      // template<>
-      // void NewObject<Model>::run();
-      // template<>
-      // void NewObject<Geometry>::run();
-      // template<>
-      // void NewObject<Camera>::run();
-      // template<>
-      // void NewObject<Volume>::run();
-      // // We need to make volumes on master so we can set the string param
-      // template<>
-      // void NewObject<Volume>::runOnMaster();
-      // template<>
-      // void NewObject<TransferFunction>::run();
-      // template<>
-      // void NewObject<PixelOp>::run();
-
-      // template<typename T>
-      // struct NewRendererObjectTag;
-      // template<>
-      // struct NewRendererObjectTag<Material> {
-      //   const static size_t TAG = CMD_NEW_MATERIAL;
-      // };
-      // template<>
-      // struct NewRendererObjectTag<Light> {
-      //   const static size_t TAG = CMD_NEW_LIGHT;
-      // };
-      
-      // template<typename T>
-      // struct NewLight : BaseWork<CMD_NEW_LIGHT> {
-      //   NewLight() {}
-      //   NewLight(const char* type, OSPRenderer renderer, ObjectHandle handle)
-      //     : type(type), rendererHandle((ObjectHandle&)renderer), handle(handle)
-      //   {}
-        
-      //   virtual void run() override {}
-
-      //   /*! serializes itself on the given serial buffer - will write
-      //       all data into this buffer in a way that it can afterwards
-      //       un-serialize itself 'on the other side'*/
-      //   virtual void serialize(WriteStream &b) const override
-      //   { b << (int64)rendererHandle << (int64)handle << type; }
-        
-      //   /*! de-serialize from a buffer that an object of this type has
-      //       serialized itself in */
-      //   virtual void deserialize(ReadStream &b) override {
-      //     b >> rendererHandle.i64 >> handle.i64 >> type;
-      //   }
-
-      //   // const static size_t TAG = NewRendererObjectTag<T>::TAG;
-      //   std::string  type;
-      //   ObjectHandle rendererHandle;
-      //   ObjectHandle handle;
-      // };
-
-      struct NewMaterial : BaseWork<CMD_NEW_MATERIAL> {
-        NewMaterial() {}
-=======
       using NewModel            = NewObjectT<ObjectType_Model>;
       using NewPixelOp          = NewObjectT<ObjectType_PixelOp>;
       using NewRenderer         = NewObjectT<ObjectType_Renderer>;
@@ -343,7 +204,6 @@
       struct NewMaterial : BaseWork<CMD_NEW_MATERIAL>
       {
         NewMaterial() = default;
->>>>>>> bd877f3f
         NewMaterial(const char* type, OSPRenderer renderer, ObjectHandle handle)
           : type(type), rendererHandle((ObjectHandle&)renderer), handle(handle)
         {}
@@ -367,14 +227,9 @@
         ObjectHandle handle;
       };
 
-<<<<<<< HEAD
-      struct NewLight : BaseWork<CMD_NEW_LIGHT> {
-        NewLight() {}
-=======
       struct NewLight : BaseWork<CMD_NEW_LIGHT>
       {
         NewLight() = default;
->>>>>>> bd877f3f
         NewLight(const char* type, OSPRenderer renderer, ObjectHandle handle)
           : type(type), rendererHandle((ObjectHandle&)renderer), handle(handle)
         {}
@@ -407,14 +262,9 @@
       // void NewRendererObject<Light>::run();
 
 
-<<<<<<< HEAD
-      struct NewData : BaseWork<CMD_NEW_DATA> {
-        NewData();
-=======
       struct NewData : BaseWork<CMD_NEW_DATA>
       {
         NewData() = default;
->>>>>>> bd877f3f
         NewData(ObjectHandle handle, size_t nItems,
                 OSPDataType format, void *initData, int flags);
         
@@ -440,14 +290,9 @@
       };
 
       
-<<<<<<< HEAD
-      struct NewTexture2d : BaseWork<CMD_NEW_TEXTURE2D> {
-        NewTexture2d();
-=======
       struct NewTexture2d : BaseWork<CMD_NEW_TEXTURE2D>
       {
         NewTexture2d() = default;
->>>>>>> bd877f3f
         NewTexture2d(ObjectHandle handle, vec2i dimensions,
                      OSPTextureFormat format, void *texture, uint32 flags);
         
@@ -470,15 +315,9 @@
       };
 
       
-<<<<<<< HEAD
-      struct SetRegion : BaseWork<CMD_SET_REGION> {
-
-        SetRegion();
-=======
       struct SetRegion : BaseWork<CMD_SET_REGION>
       {
         SetRegion() = default;
->>>>>>> bd877f3f
         SetRegion(OSPVolume volume, vec3i start, vec3i size, const void *src,
                   OSPDataType type);
         
@@ -492,7 +331,6 @@
         /*! de-serialize from a buffer that an object of this type has
           serialized itself in */
         virtual void deserialize(ReadStream &b) override;
-<<<<<<< HEAD
 
         ObjectHandle handle;
         vec3i regionStart, regionSize;
@@ -500,48 +338,28 @@
         std::vector<char> data;
       };
 
-      struct CommitObject : BaseWork<CMD_COMMIT,true> {
-        
-        CommitObject();
-=======
-
-        ObjectHandle handle;
-        vec3i regionStart, regionSize;
-        OSPDataType type;
-        std::vector<char> data;
-      };
-
       struct CommitObject : BaseWork<CMD_COMMIT>
       {
         CommitObject() = default;
->>>>>>> bd877f3f
         CommitObject(ObjectHandle handle);
         
         virtual void run() override;
         // TODO: Which objects should the master commit?
         virtual void runOnMaster() override;
 
-<<<<<<< HEAD
-=======
         virtual bool flushing() override { return true; }
 
->>>>>>> bd877f3f
-        /*! serializes itself on the given serial buffer - will write
-          all data into this buffer in a way that it can afterwards
-          un-serialize itself 'on the other side'*/
-        virtual void serialize(WriteStream &b) const override;
-
-        /*! de-serialize from a buffer that an object of this type has
-          serialized itself in */
-        virtual void deserialize(ReadStream &b) override;
-
-        ObjectHandle handle;
-      };
-<<<<<<< HEAD
-
-      struct ClearFrameBuffer : BaseWork<CMD_FRAMEBUFFER_CLEAR> {
-=======
->>>>>>> bd877f3f
+        /*! serializes itself on the given serial buffer - will write
+          all data into this buffer in a way that it can afterwards
+          un-serialize itself 'on the other side'*/
+        virtual void serialize(WriteStream &b) const override;
+
+        /*! de-serialize from a buffer that an object of this type has
+          serialized itself in */
+        virtual void deserialize(ReadStream &b) override;
+
+        ObjectHandle handle;
+      };
 
       struct ClearFrameBuffer : BaseWork<CMD_FRAMEBUFFER_CLEAR>
       {
@@ -565,23 +383,14 @@
         uint32 channels;
       };
 
-<<<<<<< HEAD
-      struct RenderFrame : BaseWork<CMD_RENDER_FRAME,true> {
-
-        RenderFrame();
-=======
       struct RenderFrame : BaseWork<CMD_RENDER_FRAME>
       {
         RenderFrame() = default;
->>>>>>> bd877f3f
         RenderFrame(OSPFrameBuffer fb, OSPRenderer renderer, uint32 channels);
         
         virtual void run() override;
         virtual void runOnMaster() override;
-<<<<<<< HEAD
-=======
         virtual bool flushing() override { return true; }
->>>>>>> bd877f3f
 
         /*! serializes itself on the given serial buffer - will write
           all data into this buffer in a way that it can afterwards
@@ -596,21 +405,12 @@
         ObjectHandle rendererHandle;
         uint32 channels;
         // Variance result for adaptive accumulation
-<<<<<<< HEAD
-        float varianceResult;
-      };
-
-      struct AddVolume : BaseWork<CMD_ADD_VOLUME> {
-        
-        AddVolume() {}
-=======
         float varianceResult {0.f};
       };
 
       struct AddVolume : BaseWork<CMD_ADD_VOLUME>
       {
         AddVolume() = default;
->>>>>>> bd877f3f
         AddVolume(OSPModel model, const OSPVolume &t)
           : modelHandle((const ObjectHandle&)model), objectHandle((const ObjectHandle&)t)
         {}
@@ -633,15 +433,9 @@
       };
 
       
-<<<<<<< HEAD
-      struct AddGeometry : BaseWork<CMD_ADD_GEOMETRY> {
-        
-        AddGeometry(){}
-=======
       struct AddGeometry : BaseWork<CMD_ADD_GEOMETRY>
       {
         AddGeometry() = default;
->>>>>>> bd877f3f
         AddGeometry(OSPModel model, const OSPGeometry &t)
           : modelHandle((const ObjectHandle&)model), objectHandle((const ObjectHandle&)t)
         {}
@@ -664,14 +458,9 @@
       };
 
       
-<<<<<<< HEAD
-      struct RemoveGeometry : public BaseWork<CMD_REMOVE_GEOMETRY> {
-        RemoveGeometry() {}
-=======
       struct RemoveGeometry : public BaseWork<CMD_REMOVE_GEOMETRY>
       {
         RemoveGeometry() = default;
->>>>>>> bd877f3f
         RemoveGeometry(OSPModel model, const OSPGeometry &t)
           : modelHandle((const ObjectHandle&)model),
             objectHandle((const ObjectHandle&)t)
@@ -694,14 +483,9 @@
         ObjectHandle objectHandle;
       };
 
-<<<<<<< HEAD
-      struct RemoveVolume : public BaseWork<CMD_REMOVE_VOLUME> {
-        RemoveVolume(){}
-=======
       struct RemoveVolume : public BaseWork<CMD_REMOVE_VOLUME>
       {
         RemoveVolume() = default;
->>>>>>> bd877f3f
         RemoveVolume(OSPModel model, const OSPVolume &t)
           : modelHandle((const ObjectHandle&)model),
             objectHandle((const ObjectHandle&)t)
@@ -724,19 +508,9 @@
         ObjectHandle objectHandle;
       };
 
-<<<<<<< HEAD
-      // template<>
-      // void RemoveObject<OSPGeometry>::run();
-      // template<>
-      // void RemoveObject<OSPVolume>::run();
-
-      struct CreateFrameBuffer : public BaseWork<CMD_FRAMEBUFFER_CREATE> {
-        CreateFrameBuffer();
-=======
       struct CreateFrameBuffer : public BaseWork<CMD_FRAMEBUFFER_CREATE>
       {
         CreateFrameBuffer() = default;
->>>>>>> bd877f3f
         CreateFrameBuffer(ObjectHandle handle, vec2i dimensions,
                           OSPFrameBufferFormat format, uint32 channels);
         
@@ -815,14 +589,9 @@
 
       /*! this should go into implementation section ... */
       template<typename T>
-<<<<<<< HEAD
-      struct SetParam : BaseWork<ParamTag<T>::TAG> {
-        SetParam(){}
-=======
       struct SetParam : BaseWork<ParamTag<T>::TAG>
       {
         SetParam() = default;
->>>>>>> bd877f3f
         
         SetParam(ObjectHandle handle, const char *name, const T &val)
           : handle(handle), name(name), val(val)
@@ -861,15 +630,9 @@
       // both SetMaterial and SetObject take more different forms than the other
       // set operations since it doesn't take a name at all so
       // we go through a full specializations for them.
-<<<<<<< HEAD
-      struct SetMaterial : public BaseWork<CMD_SET_MATERIAL> {
-
-        SetMaterial(){}
-=======
       struct SetMaterial : public BaseWork<CMD_SET_MATERIAL>
       {
         SetMaterial() = default;
->>>>>>> bd877f3f
         SetMaterial(ObjectHandle handle, OSPMaterial val)
           : handle(handle), material((ObjectHandle&)val)
         {
@@ -889,27 +652,15 @@
           serialized itself in */
         virtual void deserialize(ReadStream &b) override
         { b >> handle.i64 >> material.i64; }
-<<<<<<< HEAD
 
         ObjectHandle handle;
         ObjectHandle material;
       };
 
       template<>
-      struct SetParam<OSPObject> : BaseWork<CMD_SET_OBJECT> {
-
-        SetParam(){}
-=======
-
-        ObjectHandle handle;
-        ObjectHandle material;
-      };
-
-      template<>
       struct SetParam<OSPObject> : BaseWork<CMD_SET_OBJECT>
       {
         SetParam() = default;
->>>>>>> bd877f3f
         
         SetParam(ObjectHandle handle, const char *name, OSPObject &obj)
           : handle(handle),
@@ -947,11 +698,6 @@
         std::string name;
         ObjectHandle val;
       };
-<<<<<<< HEAD
-
-      struct RemoveParam : public BaseWork<CMD_REMOVE_PARAM> {
-=======
->>>>>>> bd877f3f
 
       struct RemoveParam : public BaseWork<CMD_REMOVE_PARAM>
       {
@@ -960,7 +706,6 @@
         
         virtual void run() override;
         virtual void runOnMaster() override;
-<<<<<<< HEAD
 
         /*! serializes itself on the given serial buffer - will write
           all data into this buffer in a way that it can afterwards
@@ -975,27 +720,9 @@
         std::string name;
       };
 
-      struct SetPixelOp : public BaseWork<CMD_SET_PIXELOP> {
-        SetPixelOp();
-=======
-
-        /*! serializes itself on the given serial buffer - will write
-          all data into this buffer in a way that it can afterwards
-          un-serialize itself 'on the other side'*/
-        virtual void serialize(WriteStream &b) const override;
-
-        /*! de-serialize from a buffer that an object of this type has
-          serialized itself in */
-        virtual void deserialize(ReadStream &b) override;
-
-        ObjectHandle handle;
-        std::string name;
-      };
-
       struct SetPixelOp : public BaseWork<CMD_SET_PIXELOP>
       {
         SetPixelOp() = default;
->>>>>>> bd877f3f
         SetPixelOp(OSPFrameBuffer fb, OSPPixelOp op);
         
         virtual void run() override;
@@ -1013,27 +740,6 @@
         ObjectHandle poHandle;
       };
 
-<<<<<<< HEAD
-      struct CommandRelease : BaseWork<CMD_RELEASE> {
-
-        CommandRelease();
-        CommandRelease(ObjectHandle handle);
-        void run() override;
-
-        /*! serializes itself on the given serial buffer - will write
-          all data into this buffer in a way that it can afterwards
-          un-serialize itself 'on the other side'*/
-        virtual void serialize(WriteStream &b) const override;
-
-        /*! de-serialize from a buffer that an object of this type has
-          serialized itself in */
-        virtual void deserialize(ReadStream &b) override;
-
-        ObjectHandle handle;
-      };
-
-      struct LoadModule : public BaseWork<CMD_LOAD_MODULE,true> {
-=======
       struct CommandRelease : BaseWork<CMD_RELEASE>
       {
         CommandRelease() = default;
@@ -1048,7 +754,6 @@
         /*! de-serialize from a buffer that an object of this type has
           serialized itself in */
         virtual void deserialize(ReadStream &b) override;
->>>>>>> bd877f3f
 
         ObjectHandle handle;
       };
@@ -1060,11 +765,8 @@
         
         virtual void run() override;
 
-<<<<<<< HEAD
-=======
         virtual bool flushing() override { return true; }
 
->>>>>>> bd877f3f
         /*! serializes itself on the given serial buffer - will write
           all data into this buffer in a way that it can afterwards
           un-serialize itself 'on the other side'*/
@@ -1077,14 +779,6 @@
         std::string name;
       };
 
-<<<<<<< HEAD
-      struct CommandFinalize : public BaseWork<CMD_FINALIZE,true> {
-
-        CommandFinalize();
-
-        virtual void run() override;
-        virtual void runOnMaster() override;
-=======
       struct CommandFinalize : public BaseWork<CMD_FINALIZE>
       {
         CommandFinalize() = default;
@@ -1092,7 +786,6 @@
         virtual void run() override;
         virtual void runOnMaster() override;
         virtual bool flushing() override { return true; }
->>>>>>> bd877f3f
 
         /*! serializes itself on the given serial buffer - will write
           all data into this buffer in a way that it can afterwards
